[package]

name = "rustfft"
version = "4.0.0"
authors = ["Allen Welkie <allen.welkie at gmail>", "Elliott Mahler <join.together at gmail>"]
edition = "2018"

description = "Compute FFTs of any size in O(nlogn) time, in pure Rust."
documentation = "https://docs.rs/rustfft/"
repository = "https://github.com/ejmahler/RustFFT"
keywords = ["fft", "dft", "discrete", "fourier", "transform"]
categories = ["algorithms", "compression", "multimedia::encoding", "science"]
license = "MIT OR Apache-2.0"

edition = "2018"

[dependencies]
num-complex = "0.3"
num-integer = "0.1.43"
num-traits = "0.2"
<<<<<<< HEAD
num-integer = "^0.1.40"
strength_reduce = "^0.2.1"
transpose = "0.1"
primal-check = "0.3.1"
=======
strength_reduce = "^0.2.1"
transpose = "0.2"
>>>>>>> 391be469

[dev-dependencies]
rand = "0.5"<|MERGE_RESOLUTION|>--- conflicted
+++ resolved
@@ -12,21 +12,13 @@
 categories = ["algorithms", "compression", "multimedia::encoding", "science"]
 license = "MIT OR Apache-2.0"
 
-edition = "2018"
-
 [dependencies]
 num-complex = "0.3"
-num-integer = "0.1.43"
 num-traits = "0.2"
-<<<<<<< HEAD
 num-integer = "^0.1.40"
 strength_reduce = "^0.2.1"
-transpose = "0.1"
+transpose = "0.2"
 primal-check = "0.3.1"
-=======
-strength_reduce = "^0.2.1"
-transpose = "0.2"
->>>>>>> 391be469
 
 [dev-dependencies]
 rand = "0.5"