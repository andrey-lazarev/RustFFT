--- conflicted
+++ resolved
@@ -6,28 +6,16 @@
 
 use std::sync::Arc;
 
-<<<<<<< HEAD
 use num_traits::Float;
 use rustfft::num_traits::Zero;
 use rustfft::{
-    algorithm::{Bluesteins, Radix4},
+    algorithm::{BluesteinsAlgorithm, Radix4},
     num_complex::Complex,
-    FFTnum, FftPlanner, Fft,
+    FFTnum, Fft, FftPlanner,
 };
 
 use rand::distributions::{uniform::SampleUniform, Distribution, Uniform};
 use rand::{rngs::StdRng, SeedableRng};
-=======
-use std::sync::Arc;
-
-use rustfft::num_complex::Complex;
-
-use rand::{StdRng, SeedableRng};
-use rand::distributions::{Normal, Distribution};
-use rustfft::{FftPlanner, Fft};
-use rustfft::num_traits::Float;
-use rustfft::algorithm::{BluesteinsAlgorithm, Radix4};
->>>>>>> aa8924e6
 
 /// The seed for the random number generator used to generate
 /// random signals. It's defined here so that we have deterministic
@@ -38,20 +26,13 @@
 
 /// Returns true if the mean difference in the elements of the two vectors
 /// is small
-<<<<<<< HEAD
-fn compare_vectors<T: FFTnum + Float>(vec1: &[Complex<T>], vec2: &[Complex<T>]) -> bool {
-    assert_eq!(vec1.len(), vec2.len());
-    let mut sse = T::zero();
-=======
 fn compare_vectors<T: rustfft::FFTnum + Float>(vec1: &[Complex<T>], vec2: &[Complex<T>]) -> bool {
     assert_eq!(vec1.len(), vec2.len());
     let mut error = T::zero();
->>>>>>> aa8924e6
     for (&a, &b) in vec1.iter().zip(vec2.iter()) {
         error = error + (a - b).norm();
     }
-<<<<<<< HEAD
-    return (sse / T::from_usize(vec1.len()).unwrap()) < T::from_f32(0.1).unwrap();
+    return (error / T::from_usize(vec1.len()).unwrap()) < T::from_f32(0.1).unwrap();
 }
 
 fn fft_matches_control<T: FFTnum + Float>(control: Arc<dyn Fft<T>>, input: &[Complex<T>]) -> bool {
@@ -81,45 +62,14 @@
 }
 
 fn random_signal<T: FFTnum + SampleUniform>(length: usize) -> Vec<Complex<T>> {
-=======
-    return (error.to_f64().unwrap() / vec1.len() as f64) < 0.1;
-}
-
-
-fn fft_matches_dft<T: rustfft::FFTnum + Float>(signal: Vec<Complex<T>>, inverse: bool) -> bool {
-    let mut buffer_expected = signal.clone();
-    let mut buffer_actual = signal.clone();
-
-    let mut planner = FftPlanner::new(inverse);
-    let fft = planner.plan_fft(signal.len());
-    assert_eq!(fft.len(), signal.len(), "FftPlanner created FFT of wrong length");
-    assert_eq!(fft.is_inverse(), inverse, "FftPlanner created FFT of wrong direction");
-
-    fft.process_inplace(&mut buffer_actual);
-
-    let inner_fft_len = (signal.len() * 2 - 1).checked_next_power_of_two().unwrap();
-    let inner_fft = Arc::new(Radix4::new(inner_fft_len, inverse));
-    let control = BluesteinsAlgorithm::new(signal.len(), inner_fft);
-    control.process_inplace(&mut buffer_expected);
-
-    return compare_vectors(&buffer_expected, &buffer_actual);
-}
-
-fn random_signal<T: rustfft::FFTnum>(length: usize) -> Vec<Complex<T>> {
->>>>>>> aa8924e6
     let mut sig = Vec::with_capacity(length);
     let dist: Uniform<T> = Uniform::new(T::zero(), T::from_f64(10.0).unwrap());
     let mut rng: StdRng = SeedableRng::from_seed(RNG_SEED);
     for _ in 0..length {
-<<<<<<< HEAD
         sig.push(Complex {
             re: (dist.sample(&mut rng)),
             im: (dist.sample(&mut rng)),
         });
-=======
-        sig.push(Complex{re: T::from_f64(normal_dist.sample(&mut rng)).unwrap(),
-                         im: T::from_f64(normal_dist.sample(&mut rng)).unwrap()});
->>>>>>> aa8924e6
     }
     return sig;
 }
@@ -147,7 +97,7 @@
         let inner_fft_len = (len * 2 - 1).checked_next_power_of_two().unwrap();
         let inner_fft_index = inner_fft_len.trailing_zeros() as usize;
         let inner_fft = Arc::clone(&self.fft_cache[inner_fft_index]);
-        Arc::new(Bluesteins::new(len, inner_fft))
+        Arc::new(BluesteinsAlgorithm::new(len, inner_fft))
     }
 }
 
@@ -157,7 +107,6 @@
 /// for random signals.
 #[test]
 fn test_planned_fft_forward_f32() {
-<<<<<<< HEAD
     let is_inverse = false;
     let cache: ControlCache<f32> = ControlCache::new(TEST_MAX, is_inverse);
 
@@ -183,25 +132,11 @@
 
         let signal = random_signal(len);
         assert!(fft_matches_control(control, &signal), "length = {}", len);
-=======
-    for len in 1..2000 {
-        let signal = random_signal::<f32>(len);
-        assert!(fft_matches_dft(signal, false), "length = {}", len);
-    }
-}
-
-#[test]
-fn test_planned_fft_inverse_f32() {
-    for len in 1..2000 {
-        let signal = random_signal::<f32>(len);
-        assert!(fft_matches_dft(signal, true), "length = {}", len);
->>>>>>> aa8924e6
     }
 }
 
 #[test]
 fn test_planned_fft_forward_f64() {
-<<<<<<< HEAD
     let is_inverse = false;
     let cache: ControlCache<f64> = ControlCache::new(TEST_MAX, is_inverse);
 
@@ -227,18 +162,5 @@
 
         let signal = random_signal(len);
         assert!(fft_matches_control(control, &signal), "length = {}", len);
-=======
-    for len in 1..2000 {
-        let signal = random_signal::<f64>(len);
-        assert!(fft_matches_dft(signal, false), "length = {}", len);
-    }
-}
-
-#[test]
-fn test_planned_fft_inverse_f64() {
-    for len in 1..2000 {
-        let signal = random_signal::<f64>(len);
-        assert!(fft_matches_dft(signal, true), "length = {}", len);
->>>>>>> aa8924e6
     }
 }