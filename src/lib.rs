#![cfg_attr(all(feature = "bench", test), feature(test))]

//! RustFFT allows users to compute arbitrary-sized FFTs in O(nlogn) time.
//!
<<<<<<< HEAD
//! The recommended way to use RustFFT is to create a [`FFTplanner`](struct.FFTplanner.html) instance. The
//! [`FFTplanner`](struct.FFTplanner.html)'s `plan_fft` method will automatically choose which FFT algorithms are best
//! for a given size and initialzie the required buffers and precomputed data.
=======
//! The recommended way to use RustFFT is to create a [`FFTplanner`](struct.FFTplanner.html) instance and then call its
//! `plan_fft` method. This method will automatically choose which FFT algorithms are best
//! for a given size and initialize the required buffers and precomputed data.
>>>>>>> 95f2c15c
//!
//! ```
//! // Perform a forward FFT of size 1234
//! use rustfft::FFTplanner;
//! use rustfft::num_complex::Complex;
//! use rustfft::num_traits::Zero;
//!
//! let mut input:  Vec<Complex<f32>> = vec![Complex::zero(); 1234];
//! let mut output: Vec<Complex<f32>> = vec![Complex::zero(); 1234];
//!
//! let mut planner = FFTplanner::new(false);
//! let fft = planner.plan_fft(1234);
//! fft.process(&mut input, &mut output);
//! ```
//! The planner returns trait objects of the [`FFT`](trait.FFT.html) trait, allowing for FFT sizes that aren't known
//! until runtime.
//! 
//! RustFFT also exposes individual FFT algorithms. If you know beforehand that you need a power-of-two FFT, you can
//! avoid the overhead of the planner and trait object by directly creating instances of the Radix4 algorithm:
//!
//! ```
//! // Computes a forward FFT of size 4096
//! use rustfft::algorithm::Radix4;
//! use rustfft::FFT;
//! use rustfft::num_complex::Complex;
//! use rustfft::num_traits::Zero;
//!
//! let mut input:  Vec<Complex<f32>> = vec![Complex::zero(); 4096];
//! let mut output: Vec<Complex<f32>> = vec![Complex::zero(); 4096];
//!
//! let fft = Radix4::new(4096, false);
//! fft.process(&mut input, &mut output);
//! ```
//!
<<<<<<< HEAD
//! For most applications, simply using the [`FFTplanner`](struct.FFTplanner.html) will be enough, but advanced users
//! may have better insight over which algorithms to use for a specific size than the
//! [`FFTplanner`](struct.FFTplanner.html). See the [`algorithm`](algorithm/index.html) crate for a complete list of
//! algorithms used by RustFFT.
=======
//! For the vast majority of situations, simply using the [`FFTplanner`](struct.FFTplanner.html) will be enough, but
//! advanced users may have better insight than the planner into which algorithms are best for a specific size. See the
//! [`algorithm`](algorithm/index.html) module for a complete list of algorithms implemented by RustFFT.
>>>>>>> 95f2c15c

pub extern crate num_complex;
pub extern crate num_traits;



/// Individual FFT algorithms
pub mod algorithm;
mod math_utils;
mod array_utils;
mod plan;
mod twiddles;
mod common;

use num_complex::Complex;

pub use plan::FFTplanner;
pub use common::FFTnum;



/// A trait that allows FFT algorithms to report their expected input/output size
pub trait Length {
    /// The FFT size that this algorithm can process
    fn len(&self) -> usize;
}

/// A trait that allows FFT algorithms to report whether they compute forward FFTs or inverse FFTs
pub trait IsInverse {
    /// Returns false if this instance computes forward FFTs, true for inverse FFTs
    fn is_inverse(&self) -> bool;
}

/// An umbrella trait for all available FFT algorithms
pub trait FFT<T: FFTnum>: Length + IsInverse + Sync + Send {
    /// Computes an FFT on the `input` buffer and places the result in the `output` buffer.
    ///
    /// This method uses the `input` buffer as scratch space, so the contents of `input` should be considered garbage
    /// after calling
    fn process(&self, input: &mut [Complex<T>], output: &mut [Complex<T>]);

    /// Divides the `input` and `output` buffers into self.len() chunks, then computes an FFT on each chunk.
    ///
    /// This method uses the `input` buffer as scratch space, so the contents of `input` should be considered garbage
    /// after calling
    fn process_multi(&self, input: &mut [Complex<T>], output: &mut [Complex<T>]);
}

#[cfg(test)]
extern crate rand;
#[cfg(test)]
mod test_utils;<|MERGE_RESOLUTION|>--- conflicted
+++ resolved
@@ -2,15 +2,9 @@
 
 //! RustFFT allows users to compute arbitrary-sized FFTs in O(nlogn) time.
 //!
-<<<<<<< HEAD
-//! The recommended way to use RustFFT is to create a [`FFTplanner`](struct.FFTplanner.html) instance. The
-//! [`FFTplanner`](struct.FFTplanner.html)'s `plan_fft` method will automatically choose which FFT algorithms are best
-//! for a given size and initialzie the required buffers and precomputed data.
-=======
 //! The recommended way to use RustFFT is to create a [`FFTplanner`](struct.FFTplanner.html) instance and then call its
 //! `plan_fft` method. This method will automatically choose which FFT algorithms are best
 //! for a given size and initialize the required buffers and precomputed data.
->>>>>>> 95f2c15c
 //!
 //! ```
 //! // Perform a forward FFT of size 1234
@@ -45,16 +39,9 @@
 //! fft.process(&mut input, &mut output);
 //! ```
 //!
-<<<<<<< HEAD
-//! For most applications, simply using the [`FFTplanner`](struct.FFTplanner.html) will be enough, but advanced users
-//! may have better insight over which algorithms to use for a specific size than the
-//! [`FFTplanner`](struct.FFTplanner.html). See the [`algorithm`](algorithm/index.html) crate for a complete list of
-//! algorithms used by RustFFT.
-=======
 //! For the vast majority of situations, simply using the [`FFTplanner`](struct.FFTplanner.html) will be enough, but
 //! advanced users may have better insight than the planner into which algorithms are best for a specific size. See the
 //! [`algorithm`](algorithm/index.html) module for a complete list of algorithms implemented by RustFFT.
->>>>>>> 95f2c15c
 
 pub extern crate num_complex;
 pub extern crate num_traits;
