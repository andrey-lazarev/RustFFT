use std::sync::Arc;
use std::cmp::max;

use num_complex::Complex;
use transpose;

<<<<<<< HEAD
use crate::common::{verify_length, verify_length_divisible, FFTnum};

use crate::algorithm::butterflies::FFTButterfly;
use crate::array_utils;
use crate::twiddles;
use crate::{IsInverse, Length, Fft};
=======
use crate::common::FFTnum;

use crate::{Length, IsInverse, Fft};
use crate::array_utils;
>>>>>>> aa8924e6

/// Implementation of the Mixed-Radix FFT algorithm
///
/// This algorithm factors a size n FFT into n1 * n2, computes several inner FFTs of size n1 and n2, then combines the
/// results to get the final answer
///
/// ~~~
/// // Computes a forward FFT of size 1200, using the Mixed-Radix Algorithm
/// use rustfft::algorithm::MixedRadix;
/// use rustfft::{Fft, FftPlanner};
/// use rustfft::num_complex::Complex;
/// use rustfft::num_traits::Zero;
///
/// let mut input:  Vec<Complex<f32>> = vec![Zero::zero(); 1200];
/// let mut output: Vec<Complex<f32>> = vec![Zero::zero(); 1200];
///
/// // we need to find an n1 and n2 such that n1 * n2 == 1200
/// // n1 = 30 and n2 = 40 satisfies this
/// let mut planner = FftPlanner::new(false);
/// let inner_fft_n1 = planner.plan_fft(30);
/// let inner_fft_n2 = planner.plan_fft(40);
///
/// // the mixed radix FFT length will be inner_fft_n1.len() * inner_fft_n2.len() = 1200
/// let fft = MixedRadix::new(inner_fft_n1, inner_fft_n2);
/// fft.process(&mut input, &mut output);
/// ~~~
pub struct MixedRadix<T> {
    twiddles: Box<[Complex<T>]>,

    width_size_fft: Arc<dyn Fft<T>>,
    width: usize,
<<<<<<< HEAD
    width_size_fft: Arc<dyn Fft<T>>,
=======
>>>>>>> aa8924e6

    height_size_fft: Arc<dyn Fft<T>>,
    height: usize,
<<<<<<< HEAD
    height_size_fft: Arc<dyn Fft<T>>,
=======
>>>>>>> aa8924e6

    inplace_scratch_len: usize,
    outofplace_scratch_len: usize,

    inverse: bool,
}

impl<T: FFTnum> MixedRadix<T> {
    /// Creates a FFT instance which will process inputs/outputs of size `width_fft.len() * height_fft.len()`
    pub fn new(width_fft: Arc<dyn Fft<T>>, height_fft: Arc<dyn Fft<T>>) -> Self {
        assert_eq!(
            width_fft.is_inverse(), height_fft.is_inverse(),
            "width_fft and height_fft must both be inverse, or neither. got width inverse={}, height inverse={}",
            width_fft.is_inverse(), height_fft.is_inverse());

        let inverse = width_fft.is_inverse();

        let width = width_fft.len();
        let height = height_fft.len();

        let len = width * height;

        let mut twiddles = Vec::with_capacity(len);
        for x in 0..width {
            for y in 0..height {
                twiddles.push(T::generate_twiddle_factor(x * y, len, inverse));
            }
        }

<<<<<<< HEAD
        Self {
            width,
=======
        let height_inplace_scratch = height_fft.get_inplace_scratch_len();
        let width_inplace_scratch = width_fft.get_inplace_scratch_len();
        let width_outofplace_scratch = width_fft.get_out_of_place_scratch_len();

        let outofplace_scratch = max(height_inplace_scratch, width_inplace_scratch);
        let inplace_extra = max(if height_inplace_scratch > len { height_inplace_scratch } else { 0 }, width_outofplace_scratch);

        Self {
            twiddles: twiddles.into_boxed_slice(),

>>>>>>> aa8924e6
            width_size_fft: width_fft,
            width: width,

<<<<<<< HEAD
            height,
=======
>>>>>>> aa8924e6
            height_size_fft: height_fft,
            height: height,

            inplace_scratch_len: len + inplace_extra,
            outofplace_scratch_len: if outofplace_scratch > len { outofplace_scratch } else { 0 },

<<<<<<< HEAD
            twiddles: twiddles.into_boxed_slice(),
            inverse,
        }
    }

    fn perform_fft(&self, input: &mut [Complex<T>], output: &mut [Complex<T>]) {
=======
            inverse: inverse,
        }
    }

    fn perform_fft_inplace(&self, buffer: &mut [Complex<T>], scratch: &mut [Complex<T>]) {
>>>>>>> aa8924e6
        // SIX STEP FFT:
        let (scratch, inner_scratch) = scratch.split_at_mut(self.len());

        // STEP 1: transpose
        transpose::transpose(buffer, scratch, self.width, self.height);

        // STEP 2: perform FFTs of size `height`
        let height_scratch = if inner_scratch.len() > buffer.len() { &mut inner_scratch[..] } else { &mut buffer[..] };
        self.height_size_fft.process_inplace_multi(scratch, height_scratch);

        // STEP 3: Apply twiddle factors
        for (element, twiddle) in scratch.iter_mut().zip(self.twiddles.iter()) {
            *element = *element * twiddle;
        }

        // STEP 4: transpose again
        transpose::transpose(scratch, buffer, self.height, self.width);

        // STEP 5: perform FFTs of size `width`
        self.width_size_fft.process_multi(buffer, scratch, inner_scratch);

        // STEP 6: transpose again
        transpose::transpose(scratch, buffer, self.width, self.height);
    }
<<<<<<< HEAD
}
impl<T: FFTnum> Fft<T> for MixedRadix<T> {
    fn process(&self, input: &mut [Complex<T>], output: &mut [Complex<T>]) {
        verify_length(input, output, self.len());
=======
    
    fn perform_fft_out_of_place(&self, input: &mut [Complex<T>], output: &mut [Complex<T>], scratch: &mut [Complex<T>]) {
        // SIX STEP FFT:
>>>>>>> aa8924e6

        // STEP 1: transpose
        transpose::transpose(input, output, self.width, self.height);

<<<<<<< HEAD
        for (in_chunk, out_chunk) in input
            .chunks_exact_mut(self.len())
            .zip(output.chunks_exact_mut(self.len()))
        {
            self.perform_fft(in_chunk, out_chunk);
        }
    }
}
impl<T> Length for MixedRadix<T> {
    #[inline(always)]
    fn len(&self) -> usize {
        self.twiddles.len()
    }
}
impl<T> IsInverse for MixedRadix<T> {
    #[inline(always)]
    fn is_inverse(&self) -> bool {
        self.inverse
    }
}

/// Implementation of the Mixed-Radix FFT algorithm, specialized for the case where both inner FFTs are butterflies
=======
        // STEP 2: perform FFTs of size `height`
        let height_scratch = if scratch.len() > input.len() { &mut scratch[..] } else { &mut input[..] };
        self.height_size_fft.process_inplace_multi(output, height_scratch);

        // STEP 3: Apply twiddle factors
        for (element, twiddle) in output.iter_mut().zip(self.twiddles.iter()) {
            *element = *element * twiddle;
        }

        // STEP 4: transpose again
        transpose::transpose(output, input, self.height, self.width);

        // STEP 5: perform FFTs of size `width`
        let width_scratch = if scratch.len() > output.len() { &mut scratch[..] } else { &mut output[..] };
        self.width_size_fft.process_inplace_multi(input, width_scratch);

        // STEP 6: transpose again
        transpose::transpose(input, output, self.width, self.height);
    }
}
boilerplate_fft!(MixedRadix,
    |this: &MixedRadix<_>| this.twiddles.len(),
    |this: &MixedRadix<_>| this.inplace_scratch_len,
    |this: &MixedRadix<_>| this.outofplace_scratch_len
);

/// Implementation of the Mixed-Radix FFT algorithm, specialized for smaller input sizes
>>>>>>> aa8924e6
///
/// This algorithm factors a size n FFT into n1 * n2, computes several inner FFTs of size n1 and n2, then combines the 
/// results to get the final answer
///
/// ~~~
/// // Computes a forward FFT of size 40, using the Mixed-Radix Algorithm
/// use std::sync::Arc;
/// use rustfft::algorithm::MixedRadixSmall;
/// use rustfft::algorithm::butterflies::{Butterfly5, Butterfly8};
/// use rustfft::Fft;
/// use rustfft::num_complex::Complex;
/// use rustfft::num_traits::Zero;
/// 
/// let len = 40;
///
/// let mut input:  Vec<Complex<f32>> = vec![Zero::zero(); len];
/// let mut output: Vec<Complex<f32>> = vec![Zero::zero(); len];
///
/// // we need to find an n1 and n2 such that n1 * n2 == 40
/// // n1 = 5 and n2 = 8 satisfies this
/// let inner_fft_n1 = Arc::new(Butterfly5::new(false));
/// let inner_fft_n2 = Arc::new(Butterfly8::new(false));
///
/// // the mixed radix FFT length will be inner_fft_n1.len() * inner_fft_n2.len() = 40
/// let fft = MixedRadixSmall::new(inner_fft_n1, inner_fft_n2);
/// fft.process(&mut input, &mut output);
/// ~~~
pub struct MixedRadixSmall<T> {
    twiddles: Box<[Complex<T>]>,

    width_size_fft: Arc<dyn Fft<T>>,
    width: usize,
<<<<<<< HEAD
    width_size_fft: Arc<dyn FFTButterfly<T>>,
=======
>>>>>>> aa8924e6

    height_size_fft: Arc<dyn Fft<T>>,
    height: usize,
<<<<<<< HEAD
    height_size_fft: Arc<dyn FFTButterfly<T>>,
=======
>>>>>>> aa8924e6

    inverse: bool,
}

impl<T: FFTnum> MixedRadixSmall<T> {
    /// Creates a FFT instance which will process inputs/outputs of size `width_fft.len() * height_fft.len()`
<<<<<<< HEAD
    pub fn new(width_fft: Arc<dyn FFTButterfly<T>>, height_fft: Arc<dyn FFTButterfly<T>>) -> Self {
=======
    pub fn new(width_fft: Arc<dyn Fft<T>>, height_fft: Arc<dyn Fft<T>>) -> Self {
>>>>>>> aa8924e6
        assert_eq!(
            width_fft.is_inverse(), height_fft.is_inverse(),
            "width_fft and height_fft must both be inverse, or neither. got width inverse={}, height inverse={}",
            width_fft.is_inverse(), height_fft.is_inverse());

        let inverse = width_fft.is_inverse();

        let width = width_fft.len();
        let height = height_fft.len();

        let len = width * height;

        let mut twiddles = Vec::with_capacity(len);
        for x in 0..width {
            for y in 0..height {
                twiddles.push(T::generate_twiddle_factor(x * y, len, inverse));
            }
        }

        Self {
<<<<<<< HEAD
            width,
=======
            twiddles: twiddles.into_boxed_slice(),

>>>>>>> aa8924e6
            width_size_fft: width_fft,
            width: width,

<<<<<<< HEAD
            height,
=======
>>>>>>> aa8924e6
            height_size_fft: height_fft,
            height: height,

<<<<<<< HEAD
            twiddles: twiddles.into_boxed_slice(),
            inverse,
        }
    }

    unsafe fn perform_fft(&self, input: &mut [Complex<T>], output: &mut [Complex<T>]) {
=======
            inverse: inverse,
        }
    }

    fn perform_fft_inplace(&self, buffer: &mut [Complex<T>], scratch: &mut [Complex<T>]) {
>>>>>>> aa8924e6
        // SIX STEP FFT:
        // STEP 1: transpose
        unsafe { array_utils::transpose_small(self.width, self.height, buffer, scratch) };

        // STEP 2: perform FFTs of size `height`
        self.height_size_fft.process_inplace_multi(scratch, buffer);

        // STEP 3: Apply twiddle factors
        for (element, twiddle) in scratch.iter_mut().zip(self.twiddles.iter()) {
            *element = *element * twiddle;
        }

        // STEP 4: transpose again
        unsafe { array_utils::transpose_small(self.height, self.width, scratch, buffer) };

        // STEP 5: perform FFTs of size `width`
        self.width_size_fft.process_multi(buffer, scratch, &mut []);

        // STEP 6: transpose again
        unsafe { array_utils::transpose_small(self.width, self.height, scratch, buffer) };
    }
<<<<<<< HEAD
}

impl<T: FFTnum> Fft<T> for MixedRadixDoubleButterfly<T> {
    fn process(&self, input: &mut [Complex<T>], output: &mut [Complex<T>]) {
        verify_length(input, output, self.len());
=======
    
    fn perform_fft_out_of_place(&self, input: &mut [Complex<T>], output: &mut [Complex<T>], _scratch: &mut [Complex<T>]) {
        // SIX STEP FFT:
        // STEP 1: transpose
        unsafe { array_utils::transpose_small(self.width, self.height, input, output) };
>>>>>>> aa8924e6

        // STEP 2: perform FFTs of size `height`
        self.height_size_fft.process_inplace_multi(output, input);

<<<<<<< HEAD
        for (in_chunk, out_chunk) in input
            .chunks_exact_mut(self.len())
            .zip(output.chunks_exact_mut(self.len()))
        {
            unsafe { self.perform_fft(in_chunk, out_chunk) };
=======
        // STEP 3: Apply twiddle factors
        for (element, twiddle) in output.iter_mut().zip(self.twiddles.iter()) {
            *element = *element * twiddle;
>>>>>>> aa8924e6
        }

<<<<<<< HEAD
#[cfg(test)]
mod unit_tests {
    use super::*;
=======
        // STEP 4: transpose again
        unsafe { array_utils::transpose_small(self.height, self.width, output, input) };

        // STEP 5: perform FFTs of size `width`
        self.width_size_fft.process_inplace_multi(input, output);

        // STEP 6: transpose again
        unsafe { array_utils::transpose_small(self.width, self.height, input, output) };
    }
}
boilerplate_fft!(MixedRadixSmall,
    |this: &MixedRadixSmall<_>| this.twiddles.len(),
    |this: &MixedRadixSmall<_>| this.len(),
    |_| 0
);

#[cfg(test)]
mod unit_tests {
    use super::*;
    use std::sync::Arc;
    use crate::test_utils::check_fft_algorithm;
>>>>>>> aa8924e6
    use crate::algorithm::DFT;
    use crate::test_utils::{check_fft_algorithm, make_butterfly};
    use std::sync::Arc;

    #[test]
    fn test_mixed_radix() {
        for width in 1..7 {
            for height in 1..7 {
                test_mixed_radix_with_lengths(width, height, false);
                test_mixed_radix_with_lengths(width, height, true);
            }
        }
    }

    #[test]
    fn test_mixed_radix_small() {
        for width in 2..7 {
            for height in 2..7 {
                test_mixed_radix_small_with_lengths(width, height, false);
                test_mixed_radix_small_with_lengths(width, height, true);
            }
        }
    }

    fn test_mixed_radix_with_lengths(width: usize, height: usize, inverse: bool) {
        let width_fft = Arc::new(DFT::new(width, inverse)) as Arc<dyn Fft<f32>>;
        let height_fft = Arc::new(DFT::new(height, inverse)) as Arc<dyn Fft<f32>>;

        let fft = MixedRadix::new(width_fft, height_fft);

        check_fft_algorithm(&fft, width * height, inverse);
    }

    fn test_mixed_radix_small_with_lengths(width: usize, height: usize, inverse: bool) {
        let width_fft = Arc::new(DFT::new(width, inverse)) as Arc<dyn Fft<f32>>;
        let height_fft = Arc::new(DFT::new(height, inverse)) as Arc<dyn Fft<f32>>;

        let fft = MixedRadixSmall::new(width_fft, height_fft);

        check_fft_algorithm(&fft, width * height, inverse);
    }
}<|MERGE_RESOLUTION|>--- conflicted
+++ resolved
@@ -1,22 +1,13 @@
+use std::cmp::max;
 use std::sync::Arc;
-use std::cmp::max;
 
 use num_complex::Complex;
 use transpose;
 
-<<<<<<< HEAD
-use crate::common::{verify_length, verify_length_divisible, FFTnum};
-
-use crate::algorithm::butterflies::FFTButterfly;
+use crate::common::FFTnum;
+
 use crate::array_utils;
-use crate::twiddles;
-use crate::{IsInverse, Length, Fft};
-=======
-use crate::common::FFTnum;
-
-use crate::{Length, IsInverse, Fft};
-use crate::array_utils;
->>>>>>> aa8924e6
+use crate::{Fft, IsInverse, Length};
 
 /// Implementation of the Mixed-Radix FFT algorithm
 ///
@@ -48,17 +39,9 @@
 
     width_size_fft: Arc<dyn Fft<T>>,
     width: usize,
-<<<<<<< HEAD
-    width_size_fft: Arc<dyn Fft<T>>,
-=======
->>>>>>> aa8924e6
 
     height_size_fft: Arc<dyn Fft<T>>,
     height: usize,
-<<<<<<< HEAD
-    height_size_fft: Arc<dyn Fft<T>>,
-=======
->>>>>>> aa8924e6
 
     inplace_scratch_len: usize,
     outofplace_scratch_len: usize,
@@ -88,48 +71,41 @@
             }
         }
 
-<<<<<<< HEAD
-        Self {
-            width,
-=======
         let height_inplace_scratch = height_fft.get_inplace_scratch_len();
         let width_inplace_scratch = width_fft.get_inplace_scratch_len();
         let width_outofplace_scratch = width_fft.get_out_of_place_scratch_len();
 
         let outofplace_scratch = max(height_inplace_scratch, width_inplace_scratch);
-        let inplace_extra = max(if height_inplace_scratch > len { height_inplace_scratch } else { 0 }, width_outofplace_scratch);
+        let inplace_extra = max(
+            if height_inplace_scratch > len {
+                height_inplace_scratch
+            } else {
+                0
+            },
+            width_outofplace_scratch,
+        );
 
         Self {
             twiddles: twiddles.into_boxed_slice(),
 
->>>>>>> aa8924e6
             width_size_fft: width_fft,
             width: width,
 
-<<<<<<< HEAD
-            height,
-=======
->>>>>>> aa8924e6
             height_size_fft: height_fft,
             height: height,
 
             inplace_scratch_len: len + inplace_extra,
-            outofplace_scratch_len: if outofplace_scratch > len { outofplace_scratch } else { 0 },
-
-<<<<<<< HEAD
-            twiddles: twiddles.into_boxed_slice(),
+            outofplace_scratch_len: if outofplace_scratch > len {
+                outofplace_scratch
+            } else {
+                0
+            },
+
             inverse,
         }
     }
 
-    fn perform_fft(&self, input: &mut [Complex<T>], output: &mut [Complex<T>]) {
-=======
-            inverse: inverse,
-        }
-    }
-
     fn perform_fft_inplace(&self, buffer: &mut [Complex<T>], scratch: &mut [Complex<T>]) {
->>>>>>> aa8924e6
         // SIX STEP FFT:
         let (scratch, inner_scratch) = scratch.split_at_mut(self.len());
 
@@ -137,8 +113,13 @@
         transpose::transpose(buffer, scratch, self.width, self.height);
 
         // STEP 2: perform FFTs of size `height`
-        let height_scratch = if inner_scratch.len() > buffer.len() { &mut inner_scratch[..] } else { &mut buffer[..] };
-        self.height_size_fft.process_inplace_multi(scratch, height_scratch);
+        let height_scratch = if inner_scratch.len() > buffer.len() {
+            &mut inner_scratch[..]
+        } else {
+            &mut buffer[..]
+        };
+        self.height_size_fft
+            .process_inplace_multi(scratch, height_scratch);
 
         // STEP 3: Apply twiddle factors
         for (element, twiddle) in scratch.iter_mut().zip(self.twiddles.iter()) {
@@ -149,52 +130,32 @@
         transpose::transpose(scratch, buffer, self.height, self.width);
 
         // STEP 5: perform FFTs of size `width`
-        self.width_size_fft.process_multi(buffer, scratch, inner_scratch);
+        self.width_size_fft
+            .process_multi(buffer, scratch, inner_scratch);
 
         // STEP 6: transpose again
         transpose::transpose(scratch, buffer, self.width, self.height);
     }
-<<<<<<< HEAD
-}
-impl<T: FFTnum> Fft<T> for MixedRadix<T> {
-    fn process(&self, input: &mut [Complex<T>], output: &mut [Complex<T>]) {
-        verify_length(input, output, self.len());
-=======
-    
-    fn perform_fft_out_of_place(&self, input: &mut [Complex<T>], output: &mut [Complex<T>], scratch: &mut [Complex<T>]) {
+
+    fn perform_fft_out_of_place(
+        &self,
+        input: &mut [Complex<T>],
+        output: &mut [Complex<T>],
+        scratch: &mut [Complex<T>],
+    ) {
         // SIX STEP FFT:
->>>>>>> aa8924e6
 
         // STEP 1: transpose
         transpose::transpose(input, output, self.width, self.height);
 
-<<<<<<< HEAD
-        for (in_chunk, out_chunk) in input
-            .chunks_exact_mut(self.len())
-            .zip(output.chunks_exact_mut(self.len()))
-        {
-            self.perform_fft(in_chunk, out_chunk);
-        }
-    }
-}
-impl<T> Length for MixedRadix<T> {
-    #[inline(always)]
-    fn len(&self) -> usize {
-        self.twiddles.len()
-    }
-}
-impl<T> IsInverse for MixedRadix<T> {
-    #[inline(always)]
-    fn is_inverse(&self) -> bool {
-        self.inverse
-    }
-}
-
-/// Implementation of the Mixed-Radix FFT algorithm, specialized for the case where both inner FFTs are butterflies
-=======
         // STEP 2: perform FFTs of size `height`
-        let height_scratch = if scratch.len() > input.len() { &mut scratch[..] } else { &mut input[..] };
-        self.height_size_fft.process_inplace_multi(output, height_scratch);
+        let height_scratch = if scratch.len() > input.len() {
+            &mut scratch[..]
+        } else {
+            &mut input[..]
+        };
+        self.height_size_fft
+            .process_inplace_multi(output, height_scratch);
 
         // STEP 3: Apply twiddle factors
         for (element, twiddle) in output.iter_mut().zip(self.twiddles.iter()) {
@@ -205,23 +166,28 @@
         transpose::transpose(output, input, self.height, self.width);
 
         // STEP 5: perform FFTs of size `width`
-        let width_scratch = if scratch.len() > output.len() { &mut scratch[..] } else { &mut output[..] };
-        self.width_size_fft.process_inplace_multi(input, width_scratch);
+        let width_scratch = if scratch.len() > output.len() {
+            &mut scratch[..]
+        } else {
+            &mut output[..]
+        };
+        self.width_size_fft
+            .process_inplace_multi(input, width_scratch);
 
         // STEP 6: transpose again
         transpose::transpose(input, output, self.width, self.height);
     }
 }
-boilerplate_fft!(MixedRadix,
+boilerplate_fft!(
+    MixedRadix,
     |this: &MixedRadix<_>| this.twiddles.len(),
     |this: &MixedRadix<_>| this.inplace_scratch_len,
     |this: &MixedRadix<_>| this.outofplace_scratch_len
 );
 
 /// Implementation of the Mixed-Radix FFT algorithm, specialized for smaller input sizes
->>>>>>> aa8924e6
-///
-/// This algorithm factors a size n FFT into n1 * n2, computes several inner FFTs of size n1 and n2, then combines the 
+///
+/// This algorithm factors a size n FFT into n1 * n2, computes several inner FFTs of size n1 and n2, then combines the
 /// results to get the final answer
 ///
 /// ~~~
@@ -232,7 +198,7 @@
 /// use rustfft::Fft;
 /// use rustfft::num_complex::Complex;
 /// use rustfft::num_traits::Zero;
-/// 
+///
 /// let len = 40;
 ///
 /// let mut input:  Vec<Complex<f32>> = vec![Zero::zero(); len];
@@ -252,28 +218,16 @@
 
     width_size_fft: Arc<dyn Fft<T>>,
     width: usize,
-<<<<<<< HEAD
-    width_size_fft: Arc<dyn FFTButterfly<T>>,
-=======
->>>>>>> aa8924e6
 
     height_size_fft: Arc<dyn Fft<T>>,
     height: usize,
-<<<<<<< HEAD
-    height_size_fft: Arc<dyn FFTButterfly<T>>,
-=======
->>>>>>> aa8924e6
 
     inverse: bool,
 }
 
 impl<T: FFTnum> MixedRadixSmall<T> {
     /// Creates a FFT instance which will process inputs/outputs of size `width_fft.len() * height_fft.len()`
-<<<<<<< HEAD
-    pub fn new(width_fft: Arc<dyn FFTButterfly<T>>, height_fft: Arc<dyn FFTButterfly<T>>) -> Self {
-=======
     pub fn new(width_fft: Arc<dyn Fft<T>>, height_fft: Arc<dyn Fft<T>>) -> Self {
->>>>>>> aa8924e6
         assert_eq!(
             width_fft.is_inverse(), height_fft.is_inverse(),
             "width_fft and height_fft must both be inverse, or neither. got width inverse={}, height inverse={}",
@@ -294,36 +248,19 @@
         }
 
         Self {
-<<<<<<< HEAD
-            width,
-=======
             twiddles: twiddles.into_boxed_slice(),
 
->>>>>>> aa8924e6
             width_size_fft: width_fft,
             width: width,
 
-<<<<<<< HEAD
-            height,
-=======
->>>>>>> aa8924e6
             height_size_fft: height_fft,
             height: height,
 
-<<<<<<< HEAD
-            twiddles: twiddles.into_boxed_slice(),
             inverse,
         }
     }
 
-    unsafe fn perform_fft(&self, input: &mut [Complex<T>], output: &mut [Complex<T>]) {
-=======
-            inverse: inverse,
-        }
-    }
-
     fn perform_fft_inplace(&self, buffer: &mut [Complex<T>], scratch: &mut [Complex<T>]) {
->>>>>>> aa8924e6
         // SIX STEP FFT:
         // STEP 1: transpose
         unsafe { array_utils::transpose_small(self.width, self.height, buffer, scratch) };
@@ -345,41 +282,25 @@
         // STEP 6: transpose again
         unsafe { array_utils::transpose_small(self.width, self.height, scratch, buffer) };
     }
-<<<<<<< HEAD
-}
-
-impl<T: FFTnum> Fft<T> for MixedRadixDoubleButterfly<T> {
-    fn process(&self, input: &mut [Complex<T>], output: &mut [Complex<T>]) {
-        verify_length(input, output, self.len());
-=======
-    
-    fn perform_fft_out_of_place(&self, input: &mut [Complex<T>], output: &mut [Complex<T>], _scratch: &mut [Complex<T>]) {
+
+    fn perform_fft_out_of_place(
+        &self,
+        input: &mut [Complex<T>],
+        output: &mut [Complex<T>],
+        _scratch: &mut [Complex<T>],
+    ) {
         // SIX STEP FFT:
         // STEP 1: transpose
         unsafe { array_utils::transpose_small(self.width, self.height, input, output) };
->>>>>>> aa8924e6
 
         // STEP 2: perform FFTs of size `height`
         self.height_size_fft.process_inplace_multi(output, input);
 
-<<<<<<< HEAD
-        for (in_chunk, out_chunk) in input
-            .chunks_exact_mut(self.len())
-            .zip(output.chunks_exact_mut(self.len()))
-        {
-            unsafe { self.perform_fft(in_chunk, out_chunk) };
-=======
         // STEP 3: Apply twiddle factors
         for (element, twiddle) in output.iter_mut().zip(self.twiddles.iter()) {
             *element = *element * twiddle;
->>>>>>> aa8924e6
-        }
-
-<<<<<<< HEAD
-#[cfg(test)]
-mod unit_tests {
-    use super::*;
-=======
+        }
+
         // STEP 4: transpose again
         unsafe { array_utils::transpose_small(self.height, self.width, output, input) };
 
@@ -390,7 +311,8 @@
         unsafe { array_utils::transpose_small(self.width, self.height, input, output) };
     }
 }
-boilerplate_fft!(MixedRadixSmall,
+boilerplate_fft!(
+    MixedRadixSmall,
     |this: &MixedRadixSmall<_>| this.twiddles.len(),
     |this: &MixedRadixSmall<_>| this.len(),
     |_| 0
@@ -399,11 +321,8 @@
 #[cfg(test)]
 mod unit_tests {
     use super::*;
-    use std::sync::Arc;
+    use crate::algorithm::DFT;
     use crate::test_utils::check_fft_algorithm;
->>>>>>> aa8924e6
-    use crate::algorithm::DFT;
-    use crate::test_utils::{check_fft_algorithm, make_butterfly};
     use std::sync::Arc;
 
     #[test]
