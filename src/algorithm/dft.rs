--- conflicted
+++ resolved
@@ -1,15 +1,9 @@
 use num_complex::Complex;
 use num_traits::Zero;
 
-<<<<<<< HEAD
 use crate::common::FFTnum;
 
 use crate::{Length, IsInverse, Fft};
-=======
-use crate::common::{FFTnum, verify_length, verify_length_divisible};
-
-use crate::{Length, IsInverse, FFT};
->>>>>>> 391be469
 use crate::twiddles;
 
 /// Naive O(n^2 ) Discrete Fourier Transform implementation
