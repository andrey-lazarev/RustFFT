--- conflicted
+++ resolved
@@ -1,16 +1,8 @@
 use num_complex::Complex;
 use num_traits::Zero;
 
-<<<<<<< HEAD
-use crate::common::{verify_length, verify_length_divisible, FFTnum};
-
-=======
-use crate::common::FFTnum;
-
-use crate::{Length, IsInverse, Fft};
->>>>>>> aa8924e6
 use crate::twiddles;
-use crate::{IsInverse, Length, Fft};
+use crate::{FFTnum, Fft, IsInverse, Length};
 
 /// Naive O(n^2 ) Discrete Fourier Transform implementation
 ///
@@ -45,7 +37,12 @@
         }
     }
 
-    fn perform_fft_out_of_place(&self, signal: &[Complex<T>], spectrum: &mut [Complex<T>], _scratch: &mut [Complex<T>]) {
+    fn perform_fft_out_of_place(
+        &self,
+        signal: &[Complex<T>],
+        spectrum: &mut [Complex<T>],
+        _scratch: &mut [Complex<T>],
+    ) {
         for k in 0..spectrum.len() {
             let output_cell = spectrum.get_mut(k).unwrap();
 
@@ -64,40 +61,7 @@
         }
     }
 }
-<<<<<<< HEAD
-
-impl<T: FFTnum> Fft<T> for DFT<T> {
-    fn process(&self, input: &mut [Complex<T>], output: &mut [Complex<T>]) {
-        verify_length(input, output, self.len());
-
-        self.perform_fft(input, output);
-    }
-    fn process_multi(&self, input: &mut [Complex<T>], output: &mut [Complex<T>]) {
-        verify_length_divisible(input, output, self.len());
-
-        for (in_chunk, out_chunk) in input
-            .chunks_exact_mut(self.len())
-            .zip(output.chunks_exact_mut(self.len()))
-        {
-            self.perform_fft(in_chunk, out_chunk);
-        }
-    }
-}
-impl<T> Length for DFT<T> {
-    #[inline(always)]
-    fn len(&self) -> usize {
-        self.twiddles.len()
-    }
-}
-impl<T> IsInverse for DFT<T> {
-    #[inline(always)]
-    fn is_inverse(&self) -> bool {
-        self.inverse
-    }
-}
-=======
 boilerplate_fft_oop!(DFT, |this: &DFT<_>| this.twiddles.len());
->>>>>>> aa8924e6
 
 #[cfg(test)]
 mod unit_tests {
@@ -143,7 +107,8 @@
             let mut actual_output = expected_output.clone();
             let mut multi_output = expected_output.clone();
             let mut inline_scratch = vec![Zero::zero(); dft_instance.get_inplace_scratch_len()];
-            let mut inline_multi_scratch = vec![Zero::zero(); dft_instance.get_inplace_scratch_len()];
+            let mut inline_multi_scratch =
+                vec![Zero::zero(); dft_instance.get_inplace_scratch_len()];
 
             // perform the test
             dft_instance.process_multi(&mut multi_input, &mut multi_output, &mut []);
@@ -155,10 +120,14 @@
                 dft_instance.process(input_chunk, output_chunk);
             }
 
-<<<<<<< HEAD
+            for chunk in inline_buffer.chunks_mut(len) {
+                dft_instance.process_inplace_with_scratch(chunk, &mut inline_scratch);
+            }
+            dft_instance.process_inplace_multi(&mut inline_multi_buffer, &mut inline_multi_scratch);
+
             for (input_chunk, output_chunk) in expected_input
-                .chunks_exact_mut(len)
-                .zip(expected_output.chunks_exact_mut(len))
+                .chunks_mut(len)
+                .zip(expected_output.chunks_mut(len))
             {
                 dft(input_chunk, output_chunk);
             }
@@ -173,38 +142,41 @@
                 "process_multi() failed, length = {}",
                 len
             );
-=======
-            for chunk in inline_buffer.chunks_mut(len) {
-                dft_instance.process_inplace_with_scratch(chunk, &mut inline_scratch);
-            }
-            dft_instance.process_inplace_multi(&mut inline_multi_buffer, &mut inline_multi_scratch);
-
-            for (input_chunk, output_chunk) in expected_input.chunks_mut(len).zip(expected_output.chunks_mut(len)) {
-                dft(input_chunk, output_chunk);
-            }
-
-            assert!(compare_vectors(&expected_output, &actual_output), "process() failed, length = {}", len);
-            assert!(compare_vectors(&expected_output, &multi_output), "process_multi() failed, length = {}", len);
-            assert!(compare_vectors(&expected_output, &inline_buffer), "process_inplace() failed, length = {}", len);
-            assert!(compare_vectors(&expected_output, &inline_multi_buffer), "process_inplace_multi() failed, length = {}", len);
-            
+            assert!(
+                compare_vectors(&expected_output, &inline_buffer),
+                "process_inplace() failed, length = {}",
+                len
+            );
+            assert!(
+                compare_vectors(&expected_output, &inline_multi_buffer),
+                "process_inplace_multi() failed, length = {}",
+                len
+            );
+
             // one more thing: make sure that the DFT algorithm even works with dirty scratch space
             for item in inline_scratch.iter_mut() {
-                *item = Complex::new(100.0,100.0);
+                *item = Complex::new(100.0, 100.0);
             }
             let mut inline_buffer = input.clone();
             for chunk in inline_buffer.chunks_mut(len) {
                 dft_instance.process_inplace_with_scratch(chunk, &mut inline_scratch);
             }
-            assert!(compare_vectors(&expected_output, &inline_buffer), "process_inplace() failed the 'dirty scratch' test for len = {}", len);
+            assert!(
+                compare_vectors(&expected_output, &inline_buffer),
+                "process_inplace() failed the 'dirty scratch' test for len = {}",
+                len
+            );
 
             for item in inline_multi_scratch.iter_mut() {
-                *item = Complex::new(100.0,100.0);
+                *item = Complex::new(100.0, 100.0);
             }
             let mut inline_multi_buffer = input.clone();
             dft_instance.process_inplace_multi(&mut inline_multi_buffer, &mut inline_multi_scratch);
-            assert!(compare_vectors(&expected_output, &inline_multi_buffer), "process_inplace_multi() failed the 'dirty scratch' test for len = {}", len);
->>>>>>> aa8924e6
+            assert!(
+                compare_vectors(&expected_output, &inline_multi_buffer),
+                "process_inplace_multi() failed the 'dirty scratch' test for len = {}",
+                len
+            );
         }
 
         //verify that it doesn't crash if we have a length of 0
@@ -217,26 +189,6 @@
         zero_dft.process_inplace_with_scratch(&mut zero_input, &mut zero_scratch);
     }
 
-<<<<<<< HEAD
-    /// Returns true if our `dft` function calculates the given spectrum from the
-    /// given signal, and if rustfft's DFT struct does the same
-    fn test_dft_correct(signal: &[Complex<f32>], spectrum: &[Complex<f32>]) -> bool {
-        assert_eq!(signal.len(), spectrum.len());
-
-        let expected_signal = signal.to_vec();
-        let mut expected_spectrum = vec![Zero::zero(); spectrum.len()];
-
-        let mut actual_signal = signal.to_vec();
-        let mut actual_spectrum = vec![Zero::zero(); spectrum.len()];
-
-        dft(&expected_signal, &mut expected_spectrum);
-
-        let dft_instance = DFT::new(signal.len(), false);
-        dft_instance.process(&mut actual_signal, &mut actual_spectrum);
-
-        return compare_vectors(spectrum, &expected_spectrum)
-            && compare_vectors(spectrum, &actual_spectrum);
-=======
     /// Returns true if our `dft` function calculates the given output from the
     /// given input, and if rustfft's DFT struct does the same
     fn test_dft_correct(input: &[Complex<f32>], output: &[Complex<f32>]) {
@@ -245,7 +197,11 @@
 
         let mut reference_output = vec![Zero::zero(); len];
         dft(&input, &mut reference_output);
-        assert!(compare_vectors(output, &reference_output), "Reference implementation failed for len={}", len);
+        assert!(
+            compare_vectors(output, &reference_output),
+            "Reference implementation failed for len={}",
+            len
+        );
 
         let dft_instance = DFT::new(len, false);
         let mut actual_input = input.to_vec();
@@ -255,22 +211,32 @@
 
         dft_instance.process(&mut actual_input, &mut actual_output);
         dft_instance.process_inplace_with_scratch(&mut inline_buffer, &mut inline_scratch);
-        assert!(compare_vectors(output, &actual_output), "process() failed for len = {}", len);
-        assert!(compare_vectors(output, &inline_buffer), "process_inplace() failed for len = {}", len);
+        assert!(
+            compare_vectors(output, &actual_output),
+            "process() failed for len = {}",
+            len
+        );
+        assert!(
+            compare_vectors(output, &inline_buffer),
+            "process_inplace() failed for len = {}",
+            len
+        );
 
         // one more thing: make sure that the DFT algorithm even works with dirty scratch space
         for item in inline_scratch.iter_mut() {
-            *item = Complex::new(100.0,100.0);
+            *item = Complex::new(100.0, 100.0);
         }
         let mut inline_buffer = input.to_vec();
         dft_instance.process_inplace_with_scratch(&mut inline_buffer, &mut inline_scratch);
-        assert!(compare_vectors(output, &inline_buffer), "process_inplace() failed the 'dirty scratch' test for len = {}", len);
->>>>>>> aa8924e6
+        assert!(
+            compare_vectors(output, &inline_buffer),
+            "process_inplace() failed the 'dirty scratch' test for len = {}",
+            len
+        );
     }
 
     #[test]
     fn test_dft_known_len_2() {
-<<<<<<< HEAD
         let signal = [
             Complex { re: 1f32, im: 0f32 },
             Complex {
@@ -282,19 +248,11 @@
             Complex { re: 0f32, im: 0f32 },
             Complex { re: 2f32, im: 0f32 },
         ];
-        assert!(test_dft_correct(&signal[..], &spectrum[..]));
-=======
-        let signal = [Complex{re: 1f32, im: 0f32},
-                      Complex{re:-1f32, im: 0f32}];
-        let spectrum = [Complex{re: 0f32, im: 0f32},
-                        Complex{re: 2f32, im: 0f32}];
         test_dft_correct(&signal[..], &spectrum[..]);
->>>>>>> aa8924e6
     }
 
     #[test]
     fn test_dft_known_len_3() {
-<<<<<<< HEAD
         let signal = [
             Complex { re: 1f32, im: 1f32 },
             Complex {
@@ -317,21 +275,11 @@
                 im: 3.09807f32,
             },
         ];
-        assert!(test_dft_correct(&signal[..], &spectrum[..]));
-=======
-        let signal = [Complex{re: 1f32, im: 1f32},
-                      Complex{re: 2f32, im:-3f32},
-                          Complex{re:-1f32, im: 4f32}];
-        let spectrum = [Complex{re: 2f32, im: 2f32},
-                        Complex{re: -5.562177f32, im: -2.098076f32},
-                        Complex{re: 6.562178f32, im: 3.09807f32}];
         test_dft_correct(&signal[..], &spectrum[..]);
->>>>>>> aa8924e6
     }
 
     #[test]
     fn test_dft_known_len_4() {
-<<<<<<< HEAD
         let signal = [
             Complex { re: 0f32, im: 1f32 },
             Complex {
@@ -362,23 +310,11 @@
                 im: 0.5f32,
             },
         ];
-        assert!(test_dft_correct(&signal[..], &spectrum[..]));
-=======
-        let signal = [Complex{re: 0f32, im: 1f32},
-                      Complex{re: 2.5f32, im:-3f32},
-                      Complex{re:-1f32, im: -1f32},
-                      Complex{re: 4f32, im: 0f32}];
-        let spectrum = [Complex{re: 5.5f32, im: -3f32},
-                        Complex{re: -2f32, im: 3.5f32},
-                        Complex{re: -7.5f32, im: 3f32},
-                        Complex{re: 4f32, im: 0.5f32}];
         test_dft_correct(&signal[..], &spectrum[..]);
->>>>>>> aa8924e6
     }
 
     #[test]
     fn test_dft_known_len_6() {
-<<<<<<< HEAD
         let signal = [
             Complex { re: 1f32, im: 1f32 },
             Complex { re: 2f32, im: 2f32 },
@@ -413,21 +349,6 @@
                 im: -8.16f32,
             },
         ];
-        assert!(test_dft_correct(&signal[..], &spectrum[..]));
-=======
-        let signal = [Complex{re: 1f32, im: 1f32},
-                      Complex{re: 2f32, im: 2f32},
-                      Complex{re: 3f32, im: 3f32},
-                      Complex{re: 4f32, im: 4f32},
-                      Complex{re: 5f32, im: 5f32},
-                      Complex{re: 6f32, im: 6f32}];
-        let spectrum = [Complex{re: 21f32, im: 21f32},
-                        Complex{re: -8.16f32, im: 2.16f32},
-                        Complex{re: -4.76f32, im: -1.24f32},
-                        Complex{re: -3f32, im: -3f32},
-                        Complex{re: -1.24f32, im: -4.76f32},
-                        Complex{re: 2.16f32, im: -8.16f32}];
         test_dft_correct(&signal[..], &spectrum[..]);
->>>>>>> aa8924e6
     }
 }