--- conflicted
+++ resolved
@@ -70,6 +70,7 @@
     inverse: bool,
     _phantom: std::marker::PhantomData<T>,
 }
+boilerplate_fft_butterfly!(Butterfly2, 2, |this: &Butterfly2<_>| this.inverse);
 impl<T: FFTnum> Butterfly2<T> {
     #[inline(always)]
     pub fn new(inverse: bool) -> Self {
@@ -83,13 +84,6 @@
         *left = temp;
     }
     #[inline(always)]
-    unsafe fn perform_fft_array(input: [Complex<T>; 2]) -> [Complex<T>; 2] {
-        [
-            input[0] + input[1],
-            input[0] - input[1]
-        ]
-    }
-    #[inline(always)]
     unsafe fn perform_fft_contiguous(&self, input: RawSlice<Complex<T>>, output: RawSliceMut<Complex<T>>) {
         let value0 = input.load(0);
         let value1 = input.load(1);
@@ -97,12 +91,12 @@
         output.store(value0 - value1, 1);
     }
 }
-boilerplate_fft_butterfly!(Butterfly2, 2, |this: &Butterfly2<_>| this.inverse);
 
 pub struct Butterfly3<T> {
 	pub twiddle: Complex<T>,
     inverse: bool,
 }
+boilerplate_fft_butterfly!(Butterfly3, 3, |this: &Butterfly3<_>| this.inverse);
 impl<T: FFTnum> Butterfly3<T> {
 	#[inline(always)]
     pub fn new(inverse: bool) -> Self {
@@ -119,98 +113,25 @@
         }
     }
     #[inline(always)]
-<<<<<<< HEAD
     unsafe fn perform_fft_contiguous(&self, input: RawSlice<Complex<T>>, output: RawSliceMut<Complex<T>>) {
-        let value0 = input.load(0);
-        let mut value1 = input.load(1);
-        let mut value2 = input.load(2);
-
-        Butterfly2::perform_fft_strided(&mut value1, &mut value2);
-=======
-    unsafe fn process_inplace(&self, buffer: &mut [Complex<T>]) {
-        // Let's do a plain 3-point DFT
-        // |X0|   | W0 W0  W0 |   |x0|
-        // |X1| = | W0 W1  W2 | * |x1|
-        // |X2|   | W0 W2  W4 |   |x2|
-        //
-        // where Wn = exp(-2*pi*n/3) for a forward transform, and exp(+2*pi*n/3) for an inverse.
-        //
-        // This can be simplified a bit since exp(-2*pi*n/3) = exp(-2*pi*n/3 + m*2*pi)
-        // |X0|   | W0 W0  W0 |   |x0|
-        // |X1| = | W0 W1  W2 | * |x1|
-        // |X2|   | W0 W2  W1 |   |x2|
-        //
-        // Next we can use the symmetry that W2 = W1* and W0 = 1
-        // |X0|   | 1  1   1   |   |x0|
-        // |X1| = | 1  W1  W1* | * |x1|
-        // |X2|   | 1  W1* W1  |   |x2|
-        //
-        // Next, we write out the whole expression with real and imaginary parts. 
-        // X0 = x0 + x1 + x2
-        // X1 = x0 + (W1.re + j*W1.im)*x1 + (W1.re - j*W1.im)*x2
-        // X2 = x0 + (W1.re - j*W1.im)*x1 + (W1.re + j*W1.im)*x2 
-        //
-        // Then we rearrange and sort terms.
-        // X0 = x0 + x1 + x2
-        // X1 = x0 + W1.re*(x1+x2) + j*W1.im*(x1-x2)
-        // X2 = x0 + W1.re*(x1+x2) - j*W1.im*(x1-x2) 
-        //
-        // Now we define xp=x1+x2 xn=x1-x2, and write out the complex and imaginary parts
-        // X0 = x0 + x1 + x2
-        // X1.re = x0.re + W1.re*xp.re - W1.im*xn.im
-        // X1.im = x0.im + W1.re*xp.im + W1.im*xn.re
-        // X2.re = x0.re + W1.re*xp.re + W1.im*xn.im
-        // X2.im = x0.im + W1.re*xp.im - W1.im*xn.re
-        //
-        // Finally defining:
-        // temp_a = x0 + W1.re*xp.re + j*W1.re*xp.im
-        // temp_b = -W1.im*xn.im + j*W1.im*xn.re
-        // leads to the final result:
-        // X0 = x0 + x1 + x2
-        // X1 = temp_a + temp_b
-        // X2 = temp_a - temp_b
-
-        let xp = *buffer.get_unchecked(1) + *buffer.get_unchecked(2);
-        let xn = *buffer.get_unchecked(1) - *buffer.get_unchecked(2);
-        let sum = *buffer.get_unchecked(0) + xp;
-
-        let temp_a = *buffer.get_unchecked(0) + Complex{re: self.twiddle.re * xp.re, im: self.twiddle.re * xp.im};
+        let xp = input.load(1) + input.load(2);
+        let xn = input.load(1) - input.load(2);
+        let sum = input.load(0) + xp;
+
+        let temp_a = input.load(0) + Complex{re: self.twiddle.re * xp.re, im: self.twiddle.re * xp.im};
         let temp_b = Complex{re: -self.twiddle.im * xn.im, im: self.twiddle.im * xn.re };
 
-        *buffer.get_unchecked_mut(0) = sum;
-        *buffer.get_unchecked_mut(1) = temp_a + temp_b;
-        *buffer.get_unchecked_mut(2) = temp_a - temp_b;
-    }
-    #[inline(always)]
-    unsafe fn process_multi_inplace(&self, buffer: &mut [Complex<T>]) {
-        for chunk in buffer.chunks_mut(self.len()) {
-            self.process_inplace(chunk);
-        }
-    }
-}
-impl<T: FFTnum> FFT<T> for Butterfly3<T> {
-    fn process(&self, input: &mut [Complex<T>], output: &mut [Complex<T>]) {
-        verify_length(input, output, self.len());
-        output.copy_from_slice(input);
->>>>>>> cefebfb6
-
-        output.store(value0 + value1, 0);
-        
-        value1 = value1 * self.twiddle.re + value0;
-        value2 = twiddles::rotate_90(value2, true) * self.twiddle.im;
-        
-        Butterfly2::perform_fft_strided(&mut value1, &mut value2);
-
-        output.store(value1, 1);
-        output.store(value2, 2);
-    }
-}
-boilerplate_fft_butterfly!(Butterfly3, 3, |this: &Butterfly3<_>| this.inverse);
+        output.store(sum, 0);
+        output.store(temp_a + temp_b, 1);
+        output.store(temp_a - temp_b, 2);
+    }
+}
 
 pub struct Butterfly4<T> {
     inverse: bool,
     _phantom: std::marker::PhantomData<T>,
 }
+boilerplate_fft_butterfly!(Butterfly4, 4, |this: &Butterfly4<_>| this.inverse);
 impl<T: FFTnum> Butterfly4<T> {
     #[inline(always)]
     pub fn new(inverse: bool) -> Self {
@@ -247,75 +168,56 @@
         output.store(value3, 3);
     }
 }
-boilerplate_fft_butterfly!(Butterfly4, 4, |this: &Butterfly4<_>| this.inverse);
 
 pub struct Butterfly5<T> {
-<<<<<<< HEAD
-	twiddles: [Complex<T>; 2],
-=======
-    twiddle1: Complex<T>,
-    twiddle2: Complex<T>,
->>>>>>> cefebfb6
+	twiddle1: Complex<T>,
+	twiddle2: Complex<T>,
 	inverse: bool,
 }
+boilerplate_fft_butterfly!(Butterfly5, 5, |this: &Butterfly5<_>| this.inverse);
 impl<T: FFTnum> Butterfly5<T> {
     pub fn new(inverse: bool) -> Self {
-<<<<<<< HEAD
         Self { 
-        	twiddles: [
-                T::generate_twiddle_factor(1, 5, inverse),
-                T::generate_twiddle_factor(2, 5, inverse),
-            ],
+            twiddle1: T::generate_twiddle_factor(1, 5, inverse),
+            twiddle2: T::generate_twiddle_factor(2, 5, inverse),
         	inverse,
         }
     }
 
     #[inline(never)] // refusing to inline this code reduces code size, and doesn't hurt performance
     unsafe fn perform_fft_contiguous(&self, input: RawSlice<Complex<T>>, output: RawSliceMut<Complex<T>>) {
-        let mut outer = Butterfly2::perform_fft_array([input.load(1), input.load(4)]);
-        let mut inner = Butterfly2::perform_fft_array([input.load(2), input.load(3)]);
-        let input0 = input.load(0);
-
-        output.store(input0 + outer[0] + inner[0], 0);
-
-        inner[1] = twiddles::rotate_90(inner[1], true);
-        outer[1] = twiddles::rotate_90(outer[1], true);
-
-        {
-            let twiddled1 = outer[0] * self.twiddles[0].re;
-            let twiddled2 = inner[0] * self.twiddles[1].re;
-            let twiddled3 = inner[1] * self.twiddles[1].im;
-            let twiddled4 = outer[1] * self.twiddles[0].im;
-
-            let sum12 = twiddled1 + twiddled2;
-            let sum34 = twiddled4 + twiddled3;
-
-            let output1 = sum12 + sum34;
-            let output4 = sum12 - sum34;
-
-            output.store(input0 + output1, 1);
-            output.store(input0 + output4, 4);
-        }
-
-        {
-            let twiddled1 = outer[0] * self.twiddles[1].re;
-            let twiddled2 = inner[0] * self.twiddles[0].re;
-            let twiddled3 = inner[1] * self.twiddles[0].im;
-            let twiddled4 = outer[1] * self.twiddles[1].im;
-=======
-        let twiddle1: Complex<T> = twiddles::single_twiddle(1, 5, inverse);
-        let twiddle2: Complex<T> = twiddles::single_twiddle(2, 5, inverse);
-        Butterfly5 { 
-            twiddle1, 
-            twiddle2,
-        	inverse,
-        }
-    }
-}
-
-impl<T: FFTnum> FFTButterfly<T> for Butterfly5<T> {
-    #[inline(always)]
-    unsafe fn process_inplace(&self, buffer: &mut [Complex<T>]) {
+        // let mut outer = Butterfly2::perform_fft_array([input.load(1), input.load(4)]);
+        // let mut inner = Butterfly2::perform_fft_array([input.load(2), input.load(3)]);
+        // let input0 = input.load(0);
+
+        // output.store(input0 + outer[0] + inner[0], 0);
+
+        // inner[1] = twiddles::rotate_90(inner[1], true);
+        // outer[1] = twiddles::rotate_90(outer[1], true);
+
+        // {
+        //     let twiddled1 = outer[0] * self.twiddles[0].re;
+        //     let twiddled2 = inner[0] * self.twiddles[1].re;
+        //     let twiddled3 = inner[1] * self.twiddles[1].im;
+        //     let twiddled4 = outer[1] * self.twiddles[0].im;
+
+        //     let sum12 = twiddled1 + twiddled2;
+        //     let sum34 = twiddled4 + twiddled3;
+
+        //     let output1 = sum12 + sum34;
+        //     let output4 = sum12 - sum34;
+
+        //     output.store(input0 + output1, 1);
+        //     output.store(input0 + output4, 4);
+        // }
+
+        // {
+        //     let twiddled1 = outer[0] * self.twiddles[1].re;
+        //     let twiddled2 = inner[0] * self.twiddles[0].re;
+        //     let twiddled3 = inner[1] * self.twiddles[0].im;
+        //     let twiddled4 = outer[1] * self.twiddles[1].im;
+        // }
+
         // Let's do a plain 5-point DFT
         // |X0|   | W0 W0  W0  W0  W0  |   |x0|
         // |X1|   | W0 W1  W2  W3  W4  |   |x1|
@@ -363,19 +265,19 @@
         // The final step is to write out real and imaginary parts of x14n etc, and replacing using j*j=-1
         // After this it's easy to remove any repeated calculation of the same values.
 
-        let x14p = *buffer.get_unchecked(1) + *buffer.get_unchecked(4);
-        let x14n = *buffer.get_unchecked(1) - *buffer.get_unchecked(4);
-        let x23p = *buffer.get_unchecked(2) + *buffer.get_unchecked(3);
-        let x23n = *buffer.get_unchecked(2) - *buffer.get_unchecked(3);
-        let sum = *buffer.get_unchecked(0) + x14p + x23p;
-        let b14re_a = buffer.get_unchecked(0).re + self.twiddle1.re*x14p.re + self.twiddle2.re*x23p.re;
+        let x14p = input.load(1) + input.load(4);
+        let x14n = input.load(1) - input.load(4);
+        let x23p = input.load(2) + input.load(3);
+        let x23n = input.load(2) - input.load(3);
+        let sum = input.load(0) + x14p + x23p;
+        let b14re_a = input.load(0).re + self.twiddle1.re*x14p.re + self.twiddle2.re*x23p.re;
         let b14re_b = self.twiddle1.im*x14n.im + self.twiddle2.im*x23n.im;
-        let b23re_a = buffer.get_unchecked(0).re + self.twiddle2.re*x14p.re + self.twiddle1.re*x23p.re;
+        let b23re_a = input.load(0).re + self.twiddle2.re*x14p.re + self.twiddle1.re*x23p.re;
         let b23re_b = self.twiddle2.im*x14n.im + -self.twiddle1.im*x23n.im;
         
-        let b14im_a = buffer.get_unchecked(0).im + self.twiddle1.re*x14p.im + self.twiddle2.re*x23p.im;
+        let b14im_a = input.load(0).im + self.twiddle1.re*x14p.im + self.twiddle2.re*x23p.im;
         let b14im_b = self.twiddle1.im*x14n.re + self.twiddle2.im*x23n.re;
-        let b23im_a = buffer.get_unchecked(0).im + self.twiddle2.re*x14p.im + self.twiddle1.re*x23p.im;
+        let b23im_a = input.load(0).im + self.twiddle2.re*x14p.im + self.twiddle1.re*x23p.im;
         let b23im_b = self.twiddle2.im*x14n.re + -self.twiddle1.im*x23n.re;
         
         let out1re = b14re_a - b14re_b;
@@ -386,42 +288,18 @@
         let out3im = b23im_a - b23im_b;
         let out4re = b14re_a + b14re_b;
         let out4im = b14im_a - b14im_b;
-        *buffer.get_unchecked_mut(0) = sum;
-        *buffer.get_unchecked_mut(1) = Complex{ re: out1re, im: out1im };
-        *buffer.get_unchecked_mut(2) = Complex{ re: out2re, im: out2im };
-        *buffer.get_unchecked_mut(3) = Complex{ re: out3re, im: out3im };
-        *buffer.get_unchecked_mut(4) = Complex{ re: out4re, im: out4im };
-        
-    }
-    #[inline(always)]
-    unsafe fn process_multi_inplace(&self, buffer: &mut [Complex<T>]) {
-        for chunk in buffer.chunks_mut(self.len()) {
-            self.process_inplace(chunk);
-        }
-    }
-}
-impl<T: FFTnum> FFT<T> for Butterfly5<T> {
-    fn process(&self, input: &mut [Complex<T>], output: &mut [Complex<T>]) {
-        verify_length(input, output, self.len());
-        output.copy_from_slice(input);
->>>>>>> cefebfb6
-
-            let sum12 = twiddled1 + twiddled2;
-            let sum34 = twiddled4 - twiddled3;
-
-            let output2 = sum12 + sum34;
-            let output3 = sum12 - sum34;
-
-            output.store(input0 + output2, 2);
-            output.store(input0 + output3, 3);
-        }
-    }
-}
-boilerplate_fft_butterfly!(Butterfly5, 5, |this: &Butterfly5<_>| this.inverse);
+        output.store(sum, 0);
+        output.store(Complex{ re: out1re, im: out1im }, 1);
+        output.store(Complex{ re: out2re, im: out2im }, 2);
+        output.store(Complex{ re: out3re, im: out3im }, 3);
+        output.store(Complex{ re: out4re, im: out4im }, 4);
+    }
+}
 
 pub struct Butterfly6<T> {
 	butterfly3: Butterfly3<T>,
 }
+boilerplate_fft_butterfly!(Butterfly6, 6, |this: &Butterfly6<_>| this.butterfly3.is_inverse());
 impl<T: FFTnum> Butterfly6<T> {
     #[inline(always)]
     pub fn new(inverse: bool) -> Self {
@@ -473,101 +351,72 @@
         output.store(scratch_b[2], 5);
     }
 }
-boilerplate_fft_butterfly!(Butterfly6, 6, |this: &Butterfly6<_>| this.butterfly3.is_inverse());
 
 pub struct Butterfly7<T> {
-<<<<<<< HEAD
-    twiddles: [Complex<T>; 3],
-=======
-    //inner_fft: Butterfly6<T>,
-    //inner_fft_multiply: [Complex<T>; 6]
     twiddle1: Complex<T>,
     twiddle2: Complex<T>,
     twiddle3: Complex<T>,
->>>>>>> cefebfb6
     inverse: bool,
 }
+boilerplate_fft_butterfly!(Butterfly7, 7, |this: &Butterfly7<_>| this.inverse);
 impl<T: FFTnum> Butterfly7<T> {
     pub fn new(inverse: bool) -> Self {
-<<<<<<< HEAD
         Self { 
-            twiddles: [
-                T::generate_twiddle_factor(1, 7, inverse),
-                T::generate_twiddle_factor(2, 7, inverse),
-                T::generate_twiddle_factor(3, 7, inverse),
-            ],
+            twiddle1: T::generate_twiddle_factor(1, 7, inverse),
+            twiddle2: T::generate_twiddle_factor(2, 7, inverse),
+            twiddle3:  T::generate_twiddle_factor(3, 7, inverse),
             inverse,
         }
     }
     #[inline(never)]
     unsafe fn perform_fft_contiguous(&self, input: RawSlice<Complex<T>>, output: RawSliceMut<Complex<T>>) {
-        let mut outer = Butterfly2::perform_fft_array([input.load(1), input.load(6)]);
-        let mut mid   = Butterfly2::perform_fft_array([input.load(2), input.load(5)]);
-        let mut inner = Butterfly2::perform_fft_array([input.load(3), input.load(4)]);
-        let input0 = input.load(0);
-
-        output.store(input0 + outer[0] + mid[0] + inner[0], 0);
-
-        inner[1] = twiddles::rotate_90(inner[1], true);
-        mid[1]   = twiddles::rotate_90(mid[1],   true);
-        outer[1] = twiddles::rotate_90(outer[1], true);
-
-        {
-            let twiddled1 = outer[0] * self.twiddles[0].re;
-            let twiddled2 =   mid[0] * self.twiddles[1].re;
-            let twiddled3 = inner[0] * self.twiddles[2].re;
-            let twiddled4 = inner[1] * self.twiddles[2].im;
-            let twiddled5 =   mid[1] * self.twiddles[1].im;
-            let twiddled6 = outer[1] * self.twiddles[0].im;
-
-            let sum123 = twiddled1 + twiddled2 + twiddled3;
-            let sum456 = twiddled4 + twiddled5 + twiddled6;
-
-            let output1 = sum123 + sum456;
-            let output6 = sum123 - sum456;
-
-            output.store(input0 + output1, 1);
-            output.store(input0 + output6, 6);
-        }
-
-        {
-            let twiddled1 = outer[0] * self.twiddles[1].re;
-            let twiddled2 =   mid[0] * self.twiddles[2].re;
-            let twiddled3 = inner[0] * self.twiddles[0].re;
-            let twiddled4 = inner[1] * self.twiddles[0].im;
-            let twiddled5 =   mid[1] * self.twiddles[2].im;
-            let twiddled6 = outer[1] * self.twiddles[1].im;
-
-            let sum123 = twiddled1 + twiddled2 + twiddled3;
-            let sum456 = twiddled6 - twiddled4 - twiddled5;
-
-            let output2 = sum123 + sum456;
-            let output5 = sum123 - sum456;
-
-            output.store(input0 + output2, 2);
-            output.store(input0 + output5, 5);
-        }
-=======
-        let twiddle1: Complex<T> = twiddles::single_twiddle(1, 7, inverse);
-        let twiddle2: Complex<T> = twiddles::single_twiddle(2, 7, inverse);
-        let twiddle3: Complex<T> = twiddles::single_twiddle(3, 7, inverse);
-        Butterfly7 { 
-            twiddle1, 
-            twiddle2,
-            twiddle3,
-            inverse,
-        }
-    }
-}
-impl<T: FFTnum> FFTButterfly<T> for Butterfly7<T> {
-    #[inline(always)]
-    unsafe fn process_multi_inplace(&self, buffer: &mut [Complex<T>]) {
-        for chunk in buffer.chunks_mut(self.len()) {
-            self.process_inplace(chunk);
-        }
-    }
-    #[inline(always)]
-    unsafe fn process_inplace(&self, buffer: &mut [Complex<T>]) {
+        // let mut outer = Butterfly2::perform_fft_array([input.load(1), input.load(6)]);
+        // let mut mid   = Butterfly2::perform_fft_array([input.load(2), input.load(5)]);
+        // let mut inner = Butterfly2::perform_fft_array([input.load(3), input.load(4)]);
+        // let input0 = input.load(0);
+
+        // output.store(input0 + outer[0] + mid[0] + inner[0], 0);
+
+        // inner[1] = twiddles::rotate_90(inner[1], true);
+        // mid[1]   = twiddles::rotate_90(mid[1],   true);
+        // outer[1] = twiddles::rotate_90(outer[1], true);
+
+        // {
+        //     let twiddled1 = outer[0] * self.twiddles[0].re;
+        //     let twiddled2 =   mid[0] * self.twiddles[1].re;
+        //     let twiddled3 = inner[0] * self.twiddles[2].re;
+        //     let twiddled4 = inner[1] * self.twiddles[2].im;
+        //     let twiddled5 =   mid[1] * self.twiddles[1].im;
+        //     let twiddled6 = outer[1] * self.twiddles[0].im;
+
+        //     let sum123 = twiddled1 + twiddled2 + twiddled3;
+        //     let sum456 = twiddled4 + twiddled5 + twiddled6;
+
+        //     let output1 = sum123 + sum456;
+        //     let output6 = sum123 - sum456;
+
+        //     output.store(input0 + output1, 1);
+        //     output.store(input0 + output6, 6);
+        // }
+
+        // {
+        //     let twiddled1 = outer[0] * self.twiddles[1].re;
+        //     let twiddled2 =   mid[0] * self.twiddles[2].re;
+        //     let twiddled3 = inner[0] * self.twiddles[0].re;
+        //     let twiddled4 = inner[1] * self.twiddles[0].im;
+        //     let twiddled5 =   mid[1] * self.twiddles[2].im;
+        //     let twiddled6 = outer[1] * self.twiddles[1].im;
+
+        //     let sum123 = twiddled1 + twiddled2 + twiddled3;
+        //     let sum456 = twiddled6 - twiddled4 - twiddled5;
+
+        //     let output2 = sum123 + sum456;
+        //     let output5 = sum123 - sum456;
+
+        //     output.store(input0 + output2, 2);
+        //     output.store(input0 + output5, 5);
+        // }
+
         // Let's do a plain 7-point DFT
         // |X0|   | W0 W0  W0  W0  W0  W0  W0  |   |x0|
         // |X1|   | W0 W1  W2  W3  W4  W5  W6  |   |x1|
@@ -590,25 +439,25 @@
         //
         // From here it's just about eliminating repeated calculations, following the same procedure as for the 5-point butterfly.
 
-        let x16p = *buffer.get_unchecked(1) + *buffer.get_unchecked(6);
-        let x16n = *buffer.get_unchecked(1) - *buffer.get_unchecked(6);
-        let x25p = *buffer.get_unchecked(2) + *buffer.get_unchecked(5);
-        let x25n = *buffer.get_unchecked(2) - *buffer.get_unchecked(5);
-        let x34p = *buffer.get_unchecked(3) + *buffer.get_unchecked(4);
-        let x34n = *buffer.get_unchecked(3) - *buffer.get_unchecked(4);
-        let sum = *buffer.get_unchecked(0) + x16p + x25p + x34p;
-
-        let x16re_a = buffer.get_unchecked(0).re + self.twiddle1.re*x16p.re + self.twiddle2.re*x25p.re + self.twiddle3.re*x34p.re;
+        let x16p = input.load(1) + input.load(6);
+        let x16n = input.load(1) - input.load(6);
+        let x25p = input.load(2) + input.load(5);
+        let x25n = input.load(2) - input.load(5);
+        let x34p = input.load(3) + input.load(4);
+        let x34n = input.load(3) - input.load(4);
+        let sum = input.load(0) + x16p + x25p + x34p;
+
+        let x16re_a = input.load(0).re + self.twiddle1.re*x16p.re + self.twiddle2.re*x25p.re + self.twiddle3.re*x34p.re;
         let x16re_b = self.twiddle1.im*x16n.im + self.twiddle2.im*x25n.im + self.twiddle3.im*x34n.im;
-        let x25re_a = buffer.get_unchecked(0).re + self.twiddle1.re*x34p.re + self.twiddle2.re*x16p.re + self.twiddle3.re*x25p.re;
+        let x25re_a = input.load(0).re + self.twiddle1.re*x34p.re + self.twiddle2.re*x16p.re + self.twiddle3.re*x25p.re;
         let x25re_b = -self.twiddle1.im*x34n.im + self.twiddle2.im*x16n.im - self.twiddle3.im*x25n.im;
-        let x34re_a = buffer.get_unchecked(0).re + self.twiddle1.re*x25p.re + self.twiddle2.re*x34p.re + self.twiddle3.re*x16p.re;
+        let x34re_a = input.load(0).re + self.twiddle1.re*x25p.re + self.twiddle2.re*x34p.re + self.twiddle3.re*x16p.re;
         let x34re_b = -self.twiddle1.im*x25n.im + self.twiddle2.im*x34n.im + self.twiddle3.im*x16n.im;
-        let x16im_a = buffer.get_unchecked(0).im + self.twiddle1.re*x16p.im + self.twiddle2.re*x25p.im + self.twiddle3.re*x34p.im;
+        let x16im_a = input.load(0).im + self.twiddle1.re*x16p.im + self.twiddle2.re*x25p.im + self.twiddle3.re*x34p.im;
         let x16im_b = self.twiddle1.im*x16n.re + self.twiddle2.im*x25n.re + self.twiddle3.im*x34n.re;
-        let x25im_a = buffer.get_unchecked(0).im + self.twiddle1.re*x34p.im + self.twiddle2.re*x16p.im + self.twiddle3.re*x25p.im;
+        let x25im_a = input.load(0).im + self.twiddle1.re*x34p.im + self.twiddle2.re*x16p.im + self.twiddle3.re*x25p.im;
         let x25im_b = -self.twiddle1.im*x34n.re + self.twiddle2.im*x16n.re - self.twiddle3.im*x25n.re;
-        let x34im_a = buffer.get_unchecked(0).im + self.twiddle1.re*x25p.im + self.twiddle2.re*x34p.im + self.twiddle3.re*x16p.im;
+        let x34im_a = input.load(0).im + self.twiddle1.re*x25p.im + self.twiddle2.re*x34p.im + self.twiddle3.re*x16p.im;
         let x34im_b = self.twiddle1.im*x25n.re - self.twiddle2.im*x34n.re - self.twiddle3.im*x16n.re;
 
         let out1re = x16re_a - x16re_b;
@@ -624,64 +473,21 @@
         let out6re = x16re_a + x16re_b;
         let out6im = x16im_a - x16im_b;
     
-        *buffer.get_unchecked_mut(0) = sum;
-        *buffer.get_unchecked_mut(1) = Complex{re: out1re, im: out1im };
-        *buffer.get_unchecked_mut(2) = Complex{re: out2re, im: out2im };
-        *buffer.get_unchecked_mut(3) = Complex{re: out3re, im: out3im };
-        *buffer.get_unchecked_mut(4) = Complex{re: out4re, im: out4im };
-        *buffer.get_unchecked_mut(5) = Complex{re: out5re, im: out5im };
-        *buffer.get_unchecked_mut(6) = Complex{re: out6re, im: out6im };
-    }
-}
-impl<T: FFTnum> FFT<T> for Butterfly7<T> {
-    fn process(&self, input: &mut [Complex<T>], output: &mut [Complex<T>]) {
-        verify_length(input, output, self.len());
-        output.copy_from_slice(input);
->>>>>>> cefebfb6
-
-        {
-            let twiddled1 = outer[0] * self.twiddles[2].re;
-            let twiddled2 =   mid[0] * self.twiddles[0].re;
-            let twiddled3 = inner[0] * self.twiddles[1].re;
-            let twiddled4 = inner[1] * self.twiddles[1].im;
-            let twiddled5 =   mid[1] * self.twiddles[0].im;
-            let twiddled6 = outer[1] * self.twiddles[2].im;
-
-<<<<<<< HEAD
-            let sum123 = twiddled1 + twiddled2 + twiddled3;
-            let sum456 = twiddled4 - twiddled5 + twiddled6;
-=======
-        unsafe { self.process_multi_inplace(output) };
-    }
-}
-impl<T> Length for Butterfly7<T> {
-    #[inline(always)]
-    fn len(&self) -> usize {
-        7
-    }
-}
-impl<T> IsInverse for Butterfly7<T> {
-    #[inline(always)]
-    fn is_inverse(&self) -> bool {
-        self.inverse
-    }
-}
->>>>>>> cefebfb6
-
-            let output3 = sum123 + sum456;
-            let output4 = sum123 - sum456;
-
-            output.store(input0 + output3, 3);
-            output.store(input0 + output4, 4);
-        }
-    }
-}
-boilerplate_fft_butterfly!(Butterfly7, 7, |this: &Butterfly7<_>| this.inverse);
+        output.store(sum, 0);
+        output.store(Complex{re: out1re, im: out1im }, 1);
+        output.store(Complex{re: out2re, im: out2im }, 2);
+        output.store(Complex{re: out3re, im: out3im }, 3);
+        output.store(Complex{re: out4re, im: out4im }, 4);
+        output.store(Complex{re: out5re, im: out5im }, 5);
+        output.store(Complex{re: out6re, im: out6im }, 6);
+    }
+}
 
 pub struct Butterfly8<T> {
     twiddle: Complex<T>,
     inverse: bool,
 }
+boilerplate_fft_butterfly!(Butterfly8, 8, |this: &Butterfly8<_>| this.inverse);
 impl<T: FFTnum> Butterfly8<T> {
     #[inline(always)]
     pub fn new(inverse: bool) -> Self {
@@ -691,6 +497,7 @@
         }
     }
 
+    #[inline(always)]
     unsafe fn perform_fft_contiguous(&self, input: RawSlice<Complex<T>>, output: RawSliceMut<Complex<T>>) {
         let butterfly4 = Butterfly4::new(self.inverse);
 
@@ -739,9 +546,6 @@
         }
     }
 }
-<<<<<<< HEAD
-boilerplate_fft_butterfly!(Butterfly8, 8, |this: &Butterfly8<_>| this.inverse);
-=======
 
 pub struct Butterfly11<T> {
     twiddle1: Complex<T>,
@@ -751,13 +555,14 @@
     twiddle5: Complex<T>,
     inverse: bool,
 }
+boilerplate_fft_butterfly!(Butterfly11, 11, |this: &Butterfly11<_>| this.inverse);
 impl<T: FFTnum> Butterfly11<T> {
     pub fn new(inverse: bool) -> Self {
-        let twiddle1: Complex<T> = twiddles::single_twiddle(1, 11, inverse);
-        let twiddle2: Complex<T> = twiddles::single_twiddle(2, 11, inverse);
-        let twiddle3: Complex<T> = twiddles::single_twiddle(3, 11, inverse);
-        let twiddle4: Complex<T> = twiddles::single_twiddle(4, 11, inverse);
-        let twiddle5: Complex<T> = twiddles::single_twiddle(5, 11, inverse);
+        let twiddle1: Complex<T> = T::generate_twiddle_factor(1, 11, inverse);
+        let twiddle2: Complex<T> = T::generate_twiddle_factor(2, 11, inverse);
+        let twiddle3: Complex<T> = T::generate_twiddle_factor(3, 11, inverse);
+        let twiddle4: Complex<T> = T::generate_twiddle_factor(4, 11, inverse);
+        let twiddle5: Complex<T> = T::generate_twiddle_factor(5, 11, inverse);
         Butterfly11 { 
             twiddle1, 
             twiddle2,
@@ -767,51 +572,44 @@
             inverse,
         }
     }
-}
-impl<T: FFTnum> FFTButterfly<T> for Butterfly11<T> {
-    #[inline(always)]
-    unsafe fn process_multi_inplace(&self, buffer: &mut [Complex<T>]) {
-        for chunk in buffer.chunks_mut(self.len()) {
-            self.process_inplace(chunk);
-        }
-    }
-    #[inline(always)]
-    unsafe fn process_inplace(&self, buffer: &mut [Complex<T>]) {
+
+    #[inline(never)]
+    unsafe fn perform_fft_contiguous(&self, input: RawSlice<Complex<T>>, output: RawSliceMut<Complex<T>>) {
         // This function was derived in the same manner as the butterflies for length 3, 5 and 7.
         // However, instead of doing it by hand the actual code is autogenerated 
         // with the `genbutterflies.py` script in the `tools` directory.
 
-        let x110p = *buffer.get_unchecked(1) + *buffer.get_unchecked(10);
-        let x110n = *buffer.get_unchecked(1) - *buffer.get_unchecked(10);
-        let x29p = *buffer.get_unchecked(2) + *buffer.get_unchecked(9);
-        let x29n = *buffer.get_unchecked(2) - *buffer.get_unchecked(9);
-        let x38p = *buffer.get_unchecked(3) + *buffer.get_unchecked(8);
-        let x38n = *buffer.get_unchecked(3) - *buffer.get_unchecked(8);
-        let x47p = *buffer.get_unchecked(4) + *buffer.get_unchecked(7);
-        let x47n = *buffer.get_unchecked(4) - *buffer.get_unchecked(7);
-        let x56p = *buffer.get_unchecked(5) + *buffer.get_unchecked(6);
-        let x56n = *buffer.get_unchecked(5) - *buffer.get_unchecked(6);
-        let sum = *buffer.get_unchecked(0) + x110p + x29p + x38p + x47p + x56p;
-        let b110re_a = buffer.get_unchecked(0).re + self.twiddle1.re*x110p.re + self.twiddle2.re*x29p.re + self.twiddle3.re*x38p.re + self.twiddle4.re*x47p.re + self.twiddle5.re*x56p.re;
+        let x110p = input.load(1) + input.load(10);
+        let x110n = input.load(1) - input.load(10);
+        let x29p = input.load(2) + input.load(9);
+        let x29n = input.load(2) - input.load(9);
+        let x38p = input.load(3) + input.load(8);
+        let x38n = input.load(3) - input.load(8);
+        let x47p = input.load(4) + input.load(7);
+        let x47n = input.load(4) - input.load(7);
+        let x56p = input.load(5) + input.load(6);
+        let x56n = input.load(5) - input.load(6);
+        let sum = input.load(0) + x110p + x29p + x38p + x47p + x56p;
+        let b110re_a = input.load(0).re + self.twiddle1.re*x110p.re + self.twiddle2.re*x29p.re + self.twiddle3.re*x38p.re + self.twiddle4.re*x47p.re + self.twiddle5.re*x56p.re;
         let b110re_b = self.twiddle1.im*x110n.im + self.twiddle2.im*x29n.im + self.twiddle3.im*x38n.im + self.twiddle4.im*x47n.im + self.twiddle5.im*x56n.im;
-        let b29re_a = buffer.get_unchecked(0).re + self.twiddle2.re*x110p.re + self.twiddle4.re*x29p.re + self.twiddle5.re*x38p.re + self.twiddle3.re*x47p.re + self.twiddle1.re*x56p.re;
+        let b29re_a = input.load(0).re + self.twiddle2.re*x110p.re + self.twiddle4.re*x29p.re + self.twiddle5.re*x38p.re + self.twiddle3.re*x47p.re + self.twiddle1.re*x56p.re;
         let b29re_b = self.twiddle2.im*x110n.im + self.twiddle4.im*x29n.im + -self.twiddle5.im*x38n.im + -self.twiddle3.im*x47n.im + -self.twiddle1.im*x56n.im;
-        let b38re_a = buffer.get_unchecked(0).re + self.twiddle3.re*x110p.re + self.twiddle5.re*x29p.re + self.twiddle2.re*x38p.re + self.twiddle1.re*x47p.re + self.twiddle4.re*x56p.re;
+        let b38re_a = input.load(0).re + self.twiddle3.re*x110p.re + self.twiddle5.re*x29p.re + self.twiddle2.re*x38p.re + self.twiddle1.re*x47p.re + self.twiddle4.re*x56p.re;
         let b38re_b = self.twiddle3.im*x110n.im + -self.twiddle5.im*x29n.im + -self.twiddle2.im*x38n.im + self.twiddle1.im*x47n.im + self.twiddle4.im*x56n.im;
-        let b47re_a = buffer.get_unchecked(0).re + self.twiddle4.re*x110p.re + self.twiddle3.re*x29p.re + self.twiddle1.re*x38p.re + self.twiddle5.re*x47p.re + self.twiddle2.re*x56p.re;
+        let b47re_a = input.load(0).re + self.twiddle4.re*x110p.re + self.twiddle3.re*x29p.re + self.twiddle1.re*x38p.re + self.twiddle5.re*x47p.re + self.twiddle2.re*x56p.re;
         let b47re_b = self.twiddle4.im*x110n.im + -self.twiddle3.im*x29n.im + self.twiddle1.im*x38n.im + self.twiddle5.im*x47n.im + -self.twiddle2.im*x56n.im;
-        let b56re_a = buffer.get_unchecked(0).re + self.twiddle5.re*x110p.re + self.twiddle1.re*x29p.re + self.twiddle4.re*x38p.re + self.twiddle2.re*x47p.re + self.twiddle3.re*x56p.re;
+        let b56re_a = input.load(0).re + self.twiddle5.re*x110p.re + self.twiddle1.re*x29p.re + self.twiddle4.re*x38p.re + self.twiddle2.re*x47p.re + self.twiddle3.re*x56p.re;
         let b56re_b = self.twiddle5.im*x110n.im + -self.twiddle1.im*x29n.im + self.twiddle4.im*x38n.im + -self.twiddle2.im*x47n.im + self.twiddle3.im*x56n.im;
 
-        let b110im_a = buffer.get_unchecked(0).im + self.twiddle1.re*x110p.im + self.twiddle2.re*x29p.im + self.twiddle3.re*x38p.im + self.twiddle4.re*x47p.im + self.twiddle5.re*x56p.im;
+        let b110im_a = input.load(0).im + self.twiddle1.re*x110p.im + self.twiddle2.re*x29p.im + self.twiddle3.re*x38p.im + self.twiddle4.re*x47p.im + self.twiddle5.re*x56p.im;
         let b110im_b = self.twiddle1.im*x110n.re + self.twiddle2.im*x29n.re + self.twiddle3.im*x38n.re + self.twiddle4.im*x47n.re + self.twiddle5.im*x56n.re;
-        let b29im_a = buffer.get_unchecked(0).im + self.twiddle2.re*x110p.im + self.twiddle4.re*x29p.im + self.twiddle5.re*x38p.im + self.twiddle3.re*x47p.im + self.twiddle1.re*x56p.im;
+        let b29im_a = input.load(0).im + self.twiddle2.re*x110p.im + self.twiddle4.re*x29p.im + self.twiddle5.re*x38p.im + self.twiddle3.re*x47p.im + self.twiddle1.re*x56p.im;
         let b29im_b = self.twiddle2.im*x110n.re + self.twiddle4.im*x29n.re + -self.twiddle5.im*x38n.re + -self.twiddle3.im*x47n.re + -self.twiddle1.im*x56n.re;
-        let b38im_a = buffer.get_unchecked(0).im + self.twiddle3.re*x110p.im + self.twiddle5.re*x29p.im + self.twiddle2.re*x38p.im + self.twiddle1.re*x47p.im + self.twiddle4.re*x56p.im;
+        let b38im_a = input.load(0).im + self.twiddle3.re*x110p.im + self.twiddle5.re*x29p.im + self.twiddle2.re*x38p.im + self.twiddle1.re*x47p.im + self.twiddle4.re*x56p.im;
         let b38im_b = self.twiddle3.im*x110n.re + -self.twiddle5.im*x29n.re + -self.twiddle2.im*x38n.re + self.twiddle1.im*x47n.re + self.twiddle4.im*x56n.re;
-        let b47im_a = buffer.get_unchecked(0).im + self.twiddle4.re*x110p.im + self.twiddle3.re*x29p.im + self.twiddle1.re*x38p.im + self.twiddle5.re*x47p.im + self.twiddle2.re*x56p.im;
+        let b47im_a = input.load(0).im + self.twiddle4.re*x110p.im + self.twiddle3.re*x29p.im + self.twiddle1.re*x38p.im + self.twiddle5.re*x47p.im + self.twiddle2.re*x56p.im;
         let b47im_b = self.twiddle4.im*x110n.re + -self.twiddle3.im*x29n.re + self.twiddle1.im*x38n.re + self.twiddle5.im*x47n.re + -self.twiddle2.im*x56n.re;
-        let b56im_a = buffer.get_unchecked(0).im + self.twiddle5.re*x110p.im + self.twiddle1.re*x29p.im + self.twiddle4.re*x38p.im + self.twiddle2.re*x47p.im + self.twiddle3.re*x56p.im;
+        let b56im_a = input.load(0).im + self.twiddle5.re*x110p.im + self.twiddle1.re*x29p.im + self.twiddle4.re*x38p.im + self.twiddle2.re*x47p.im + self.twiddle3.re*x56p.im;
         let b56im_b = self.twiddle5.im*x110n.re + -self.twiddle1.im*x29n.re + self.twiddle4.im*x38n.re + -self.twiddle2.im*x47n.re + self.twiddle3.im*x56n.re;
 
         let out1re = b110re_a - b110re_b;
@@ -834,46 +632,19 @@
         let out9im = b29im_a - b29im_b;
         let out10re = b110re_a + b110re_b;
         let out10im = b110im_a - b110im_b;
-        *buffer.get_unchecked_mut(0) = sum;
-        *buffer.get_unchecked_mut(1) = Complex{ re: out1re, im: out1im };
-        *buffer.get_unchecked_mut(2) = Complex{ re: out2re, im: out2im };
-        *buffer.get_unchecked_mut(3) = Complex{ re: out3re, im: out3im };
-        *buffer.get_unchecked_mut(4) = Complex{ re: out4re, im: out4im };
-        *buffer.get_unchecked_mut(5) = Complex{ re: out5re, im: out5im };
-        *buffer.get_unchecked_mut(6) = Complex{ re: out6re, im: out6im };
-        *buffer.get_unchecked_mut(7) = Complex{ re: out7re, im: out7im };
-        *buffer.get_unchecked_mut(8) = Complex{ re: out8re, im: out8im };
-        *buffer.get_unchecked_mut(9) = Complex{ re: out9re, im: out9im };
-        *buffer.get_unchecked_mut(10) = Complex{ re: out10re, im: out10im };
-    }
-}
-impl<T: FFTnum> FFT<T> for Butterfly11<T> {
-    fn process(&self, input: &mut [Complex<T>], output: &mut [Complex<T>]) {
-        verify_length(input, output, self.len());
-        output.copy_from_slice(input);
-
-        unsafe { self.process_inplace(output) };
-    }
-    fn process_multi(&self, input: &mut [Complex<T>], output: &mut [Complex<T>]) {
-        verify_length_divisible(input, output, self.len());
-        output.copy_from_slice(input);
-
-        unsafe { self.process_multi_inplace(output) };
-    }
-}
-impl<T> Length for Butterfly11<T> {
-    #[inline(always)]
-    fn len(&self) -> usize {
-        11
-    }
-}
-impl<T> IsInverse for Butterfly11<T> {
-    #[inline(always)]
-    fn is_inverse(&self) -> bool {
-        self.inverse
-    }
-}
-
+        output.store(sum, 0);
+        output.store(Complex{ re: out1re, im: out1im }, 1);
+        output.store(Complex{ re: out2re, im: out2im }, 2);
+        output.store(Complex{ re: out3re, im: out3im }, 3);
+        output.store(Complex{ re: out4re, im: out4im }, 4);
+        output.store(Complex{ re: out5re, im: out5im }, 5);
+        output.store(Complex{ re: out6re, im: out6im }, 6);
+        output.store(Complex{ re: out7re, im: out7im }, 7);
+        output.store(Complex{ re: out8re, im: out8im }, 8);
+        output.store(Complex{ re: out9re, im: out9im }, 9);
+        output.store(Complex{ re: out10re, im: out10im }, 10);
+    }
+}
 
 pub struct Butterfly13<T> {
     twiddle1: Complex<T>,
@@ -884,14 +655,15 @@
     twiddle6: Complex<T>,
     inverse: bool,
 }
+boilerplate_fft_butterfly!(Butterfly13, 13, |this: &Butterfly13<_>| this.inverse);
 impl<T: FFTnum> Butterfly13<T> {
     pub fn new(inverse: bool) -> Self {
-        let twiddle1: Complex<T> = twiddles::single_twiddle(1, 13, inverse);
-        let twiddle2: Complex<T> = twiddles::single_twiddle(2, 13, inverse);
-        let twiddle3: Complex<T> = twiddles::single_twiddle(3, 13, inverse);
-        let twiddle4: Complex<T> = twiddles::single_twiddle(4, 13, inverse);
-        let twiddle5: Complex<T> = twiddles::single_twiddle(5, 13, inverse);
-        let twiddle6: Complex<T> = twiddles::single_twiddle(6, 13, inverse);
+        let twiddle1: Complex<T> = T::generate_twiddle_factor(1, 13, inverse);
+        let twiddle2: Complex<T> = T::generate_twiddle_factor(2, 13, inverse);
+        let twiddle3: Complex<T> = T::generate_twiddle_factor(3, 13, inverse);
+        let twiddle4: Complex<T> = T::generate_twiddle_factor(4, 13, inverse);
+        let twiddle5: Complex<T> = T::generate_twiddle_factor(5, 13, inverse);
+        let twiddle6: Complex<T> = T::generate_twiddle_factor(6, 13, inverse);
         Butterfly13 { 
             twiddle1, 
             twiddle2,
@@ -902,56 +674,49 @@
             inverse,
         }
     }
-}
-impl<T: FFTnum> FFTButterfly<T> for Butterfly13<T> {
-    #[inline(always)]
-    unsafe fn process_multi_inplace(&self, buffer: &mut [Complex<T>]) {
-        for chunk in buffer.chunks_mut(self.len()) {
-            self.process_inplace(chunk);
-        }
-    }
-    #[inline(always)]
-    unsafe fn process_inplace(&self, buffer: &mut [Complex<T>]) {
+
+    #[inline(never)]
+    unsafe fn perform_fft_contiguous(&self, input: RawSlice<Complex<T>>, output: RawSliceMut<Complex<T>>) {
         // This function was derived in the same manner as the butterflies for length 3, 5 and 7.
         // However, instead of doing it by hand the actual code is autogenerated 
         // with the `genbutterflies.py` script in the `tools` directory.
-        let x112p = *buffer.get_unchecked(1) + *buffer.get_unchecked(12);
-        let x112n = *buffer.get_unchecked(1) - *buffer.get_unchecked(12);
-        let x211p = *buffer.get_unchecked(2) + *buffer.get_unchecked(11);
-        let x211n = *buffer.get_unchecked(2) - *buffer.get_unchecked(11);
-        let x310p = *buffer.get_unchecked(3) + *buffer.get_unchecked(10);
-        let x310n = *buffer.get_unchecked(3) - *buffer.get_unchecked(10);
-        let x49p = *buffer.get_unchecked(4) + *buffer.get_unchecked(9);
-        let x49n = *buffer.get_unchecked(4) - *buffer.get_unchecked(9);
-        let x58p = *buffer.get_unchecked(5) + *buffer.get_unchecked(8);
-        let x58n = *buffer.get_unchecked(5) - *buffer.get_unchecked(8);
-        let x67p = *buffer.get_unchecked(6) + *buffer.get_unchecked(7);
-        let x67n = *buffer.get_unchecked(6) - *buffer.get_unchecked(7);
-        let sum = *buffer.get_unchecked(0) + x112p + x211p + x310p + x49p + x58p + x67p;
-        let b112re_a = buffer.get_unchecked(0).re + self.twiddle1.re*x112p.re + self.twiddle2.re*x211p.re + self.twiddle3.re*x310p.re + self.twiddle4.re*x49p.re + self.twiddle5.re*x58p.re + self.twiddle6.re*x67p.re;
+        let x112p = input.load(1) + input.load(12);
+        let x112n = input.load(1) - input.load(12);
+        let x211p = input.load(2) + input.load(11);
+        let x211n = input.load(2) - input.load(11);
+        let x310p = input.load(3) + input.load(10);
+        let x310n = input.load(3) - input.load(10);
+        let x49p = input.load(4) + input.load(9);
+        let x49n = input.load(4) - input.load(9);
+        let x58p = input.load(5) + input.load(8);
+        let x58n = input.load(5) - input.load(8);
+        let x67p = input.load(6) + input.load(7);
+        let x67n = input.load(6) - input.load(7);
+        let sum = input.load(0) + x112p + x211p + x310p + x49p + x58p + x67p;
+        let b112re_a = input.load(0).re + self.twiddle1.re*x112p.re + self.twiddle2.re*x211p.re + self.twiddle3.re*x310p.re + self.twiddle4.re*x49p.re + self.twiddle5.re*x58p.re + self.twiddle6.re*x67p.re;
         let b112re_b = self.twiddle1.im*x112n.im + self.twiddle2.im*x211n.im + self.twiddle3.im*x310n.im + self.twiddle4.im*x49n.im + self.twiddle5.im*x58n.im + self.twiddle6.im*x67n.im;
-        let b211re_a = buffer.get_unchecked(0).re + self.twiddle2.re*x112p.re + self.twiddle4.re*x211p.re + self.twiddle6.re*x310p.re + self.twiddle5.re*x49p.re + self.twiddle3.re*x58p.re + self.twiddle1.re*x67p.re;
+        let b211re_a = input.load(0).re + self.twiddle2.re*x112p.re + self.twiddle4.re*x211p.re + self.twiddle6.re*x310p.re + self.twiddle5.re*x49p.re + self.twiddle3.re*x58p.re + self.twiddle1.re*x67p.re;
         let b211re_b = self.twiddle2.im*x112n.im + self.twiddle4.im*x211n.im + self.twiddle6.im*x310n.im + -self.twiddle5.im*x49n.im + -self.twiddle3.im*x58n.im + -self.twiddle1.im*x67n.im;
-        let b310re_a = buffer.get_unchecked(0).re + self.twiddle3.re*x112p.re + self.twiddle6.re*x211p.re + self.twiddle4.re*x310p.re + self.twiddle1.re*x49p.re + self.twiddle2.re*x58p.re + self.twiddle5.re*x67p.re;
+        let b310re_a = input.load(0).re + self.twiddle3.re*x112p.re + self.twiddle6.re*x211p.re + self.twiddle4.re*x310p.re + self.twiddle1.re*x49p.re + self.twiddle2.re*x58p.re + self.twiddle5.re*x67p.re;
         let b310re_b = self.twiddle3.im*x112n.im + self.twiddle6.im*x211n.im + -self.twiddle4.im*x310n.im + -self.twiddle1.im*x49n.im + self.twiddle2.im*x58n.im + self.twiddle5.im*x67n.im;
-        let b49re_a = buffer.get_unchecked(0).re + self.twiddle4.re*x112p.re + self.twiddle5.re*x211p.re + self.twiddle1.re*x310p.re + self.twiddle3.re*x49p.re + self.twiddle6.re*x58p.re + self.twiddle2.re*x67p.re;
+        let b49re_a = input.load(0).re + self.twiddle4.re*x112p.re + self.twiddle5.re*x211p.re + self.twiddle1.re*x310p.re + self.twiddle3.re*x49p.re + self.twiddle6.re*x58p.re + self.twiddle2.re*x67p.re;
         let b49re_b = self.twiddle4.im*x112n.im + -self.twiddle5.im*x211n.im + -self.twiddle1.im*x310n.im + self.twiddle3.im*x49n.im + -self.twiddle6.im*x58n.im + -self.twiddle2.im*x67n.im;
-        let b58re_a = buffer.get_unchecked(0).re + self.twiddle5.re*x112p.re + self.twiddle3.re*x211p.re + self.twiddle2.re*x310p.re + self.twiddle6.re*x49p.re + self.twiddle1.re*x58p.re + self.twiddle4.re*x67p.re;
+        let b58re_a = input.load(0).re + self.twiddle5.re*x112p.re + self.twiddle3.re*x211p.re + self.twiddle2.re*x310p.re + self.twiddle6.re*x49p.re + self.twiddle1.re*x58p.re + self.twiddle4.re*x67p.re;
         let b58re_b = self.twiddle5.im*x112n.im + -self.twiddle3.im*x211n.im + self.twiddle2.im*x310n.im + -self.twiddle6.im*x49n.im + -self.twiddle1.im*x58n.im + self.twiddle4.im*x67n.im;
-        let b67re_a = buffer.get_unchecked(0).re + self.twiddle6.re*x112p.re + self.twiddle1.re*x211p.re + self.twiddle5.re*x310p.re + self.twiddle2.re*x49p.re + self.twiddle4.re*x58p.re + self.twiddle3.re*x67p.re;
+        let b67re_a = input.load(0).re + self.twiddle6.re*x112p.re + self.twiddle1.re*x211p.re + self.twiddle5.re*x310p.re + self.twiddle2.re*x49p.re + self.twiddle4.re*x58p.re + self.twiddle3.re*x67p.re;
         let b67re_b = self.twiddle6.im*x112n.im + -self.twiddle1.im*x211n.im + self.twiddle5.im*x310n.im + -self.twiddle2.im*x49n.im + self.twiddle4.im*x58n.im + -self.twiddle3.im*x67n.im;
 
-        let b112im_a = buffer.get_unchecked(0).im + self.twiddle1.re*x112p.im + self.twiddle2.re*x211p.im + self.twiddle3.re*x310p.im + self.twiddle4.re*x49p.im + self.twiddle5.re*x58p.im + self.twiddle6.re*x67p.im;
+        let b112im_a = input.load(0).im + self.twiddle1.re*x112p.im + self.twiddle2.re*x211p.im + self.twiddle3.re*x310p.im + self.twiddle4.re*x49p.im + self.twiddle5.re*x58p.im + self.twiddle6.re*x67p.im;
         let b112im_b = self.twiddle1.im*x112n.re + self.twiddle2.im*x211n.re + self.twiddle3.im*x310n.re + self.twiddle4.im*x49n.re + self.twiddle5.im*x58n.re + self.twiddle6.im*x67n.re;
-        let b211im_a = buffer.get_unchecked(0).im + self.twiddle2.re*x112p.im + self.twiddle4.re*x211p.im + self.twiddle6.re*x310p.im + self.twiddle5.re*x49p.im + self.twiddle3.re*x58p.im + self.twiddle1.re*x67p.im;
+        let b211im_a = input.load(0).im + self.twiddle2.re*x112p.im + self.twiddle4.re*x211p.im + self.twiddle6.re*x310p.im + self.twiddle5.re*x49p.im + self.twiddle3.re*x58p.im + self.twiddle1.re*x67p.im;
         let b211im_b = self.twiddle2.im*x112n.re + self.twiddle4.im*x211n.re + self.twiddle6.im*x310n.re + -self.twiddle5.im*x49n.re + -self.twiddle3.im*x58n.re + -self.twiddle1.im*x67n.re;
-        let b310im_a = buffer.get_unchecked(0).im + self.twiddle3.re*x112p.im + self.twiddle6.re*x211p.im + self.twiddle4.re*x310p.im + self.twiddle1.re*x49p.im + self.twiddle2.re*x58p.im + self.twiddle5.re*x67p.im;
+        let b310im_a = input.load(0).im + self.twiddle3.re*x112p.im + self.twiddle6.re*x211p.im + self.twiddle4.re*x310p.im + self.twiddle1.re*x49p.im + self.twiddle2.re*x58p.im + self.twiddle5.re*x67p.im;
         let b310im_b = self.twiddle3.im*x112n.re + self.twiddle6.im*x211n.re + -self.twiddle4.im*x310n.re + -self.twiddle1.im*x49n.re + self.twiddle2.im*x58n.re + self.twiddle5.im*x67n.re;
-        let b49im_a = buffer.get_unchecked(0).im + self.twiddle4.re*x112p.im + self.twiddle5.re*x211p.im + self.twiddle1.re*x310p.im + self.twiddle3.re*x49p.im + self.twiddle6.re*x58p.im + self.twiddle2.re*x67p.im;
+        let b49im_a = input.load(0).im + self.twiddle4.re*x112p.im + self.twiddle5.re*x211p.im + self.twiddle1.re*x310p.im + self.twiddle3.re*x49p.im + self.twiddle6.re*x58p.im + self.twiddle2.re*x67p.im;
         let b49im_b = self.twiddle4.im*x112n.re + -self.twiddle5.im*x211n.re + -self.twiddle1.im*x310n.re + self.twiddle3.im*x49n.re + -self.twiddle6.im*x58n.re + -self.twiddle2.im*x67n.re;
-        let b58im_a = buffer.get_unchecked(0).im + self.twiddle5.re*x112p.im + self.twiddle3.re*x211p.im + self.twiddle2.re*x310p.im + self.twiddle6.re*x49p.im + self.twiddle1.re*x58p.im + self.twiddle4.re*x67p.im;
+        let b58im_a = input.load(0).im + self.twiddle5.re*x112p.im + self.twiddle3.re*x211p.im + self.twiddle2.re*x310p.im + self.twiddle6.re*x49p.im + self.twiddle1.re*x58p.im + self.twiddle4.re*x67p.im;
         let b58im_b = self.twiddle5.im*x112n.re + -self.twiddle3.im*x211n.re + self.twiddle2.im*x310n.re + -self.twiddle6.im*x49n.re + -self.twiddle1.im*x58n.re + self.twiddle4.im*x67n.re;
-        let b67im_a = buffer.get_unchecked(0).im + self.twiddle6.re*x112p.im + self.twiddle1.re*x211p.im + self.twiddle5.re*x310p.im + self.twiddle2.re*x49p.im + self.twiddle4.re*x58p.im + self.twiddle3.re*x67p.im;
+        let b67im_a = input.load(0).im + self.twiddle6.re*x112p.im + self.twiddle1.re*x211p.im + self.twiddle5.re*x310p.im + self.twiddle2.re*x49p.im + self.twiddle4.re*x58p.im + self.twiddle3.re*x67p.im;
         let b67im_b = self.twiddle6.im*x112n.re + -self.twiddle1.im*x211n.re + self.twiddle5.im*x310n.re + -self.twiddle2.im*x49n.re + self.twiddle4.im*x58n.re + -self.twiddle3.im*x67n.re;
 
         let out1re = b112re_a - b112re_b;
@@ -978,48 +743,21 @@
         let out11im = b211im_a - b211im_b;
         let out12re = b112re_a + b112re_b;
         let out12im = b112im_a - b112im_b;
-        *buffer.get_unchecked_mut(0) = sum;
-        *buffer.get_unchecked_mut(1) = Complex{ re: out1re, im: out1im };
-        *buffer.get_unchecked_mut(2) = Complex{ re: out2re, im: out2im };
-        *buffer.get_unchecked_mut(3) = Complex{ re: out3re, im: out3im };
-        *buffer.get_unchecked_mut(4) = Complex{ re: out4re, im: out4im };
-        *buffer.get_unchecked_mut(5) = Complex{ re: out5re, im: out5im };
-        *buffer.get_unchecked_mut(6) = Complex{ re: out6re, im: out6im };
-        *buffer.get_unchecked_mut(7) = Complex{ re: out7re, im: out7im };
-        *buffer.get_unchecked_mut(8) = Complex{ re: out8re, im: out8im };
-        *buffer.get_unchecked_mut(9) = Complex{ re: out9re, im: out9im };
-        *buffer.get_unchecked_mut(10) = Complex{ re: out10re, im: out10im };
-        *buffer.get_unchecked_mut(11) = Complex{ re: out11re, im: out11im };
-        *buffer.get_unchecked_mut(12) = Complex{ re: out12re, im: out12im };
-    }
-}
-impl<T: FFTnum> FFT<T> for Butterfly13<T> {
-    fn process(&self, input: &mut [Complex<T>], output: &mut [Complex<T>]) {
-        verify_length(input, output, self.len());
-        output.copy_from_slice(input);
-
-        unsafe { self.process_inplace(output) };
-    }
-    fn process_multi(&self, input: &mut [Complex<T>], output: &mut [Complex<T>]) {
-        verify_length_divisible(input, output, self.len());
-        output.copy_from_slice(input);
-
-        unsafe { self.process_multi_inplace(output) };
-    }
-}
-impl<T> Length for Butterfly13<T> {
-    #[inline(always)]
-    fn len(&self) -> usize {
-        13
-    }
-}
-impl<T> IsInverse for Butterfly13<T> {
-    #[inline(always)]
-    fn is_inverse(&self) -> bool {
-        self.inverse
-    }
-}
->>>>>>> cefebfb6
+        output.store(sum, 0);
+        output.store(Complex{ re: out1re, im: out1im }, 1);
+        output.store(Complex{ re: out2re, im: out2im }, 2);
+        output.store(Complex{ re: out3re, im: out3im }, 3);
+        output.store(Complex{ re: out4re, im: out4im }, 4);
+        output.store(Complex{ re: out5re, im: out5im }, 5);
+        output.store(Complex{ re: out6re, im: out6im }, 6);
+        output.store(Complex{ re: out7re, im: out7im }, 7);
+        output.store(Complex{ re: out8re, im: out8im }, 8);
+        output.store(Complex{ re: out9re, im: out9im }, 9);
+        output.store(Complex{ re: out10re, im: out10im }, 10);
+        output.store(Complex{ re: out11re, im: out11im }, 11);
+        output.store(Complex{ re: out12re, im: out12im }, 12);
+    }
+}
 
 
 pub struct Butterfly16<T> {
@@ -1028,6 +766,7 @@
     twiddle2: Complex<T>,
     twiddle3: Complex<T>,
 }
+boilerplate_fft_butterfly!(Butterfly16, 16, |this: &Butterfly16<_>| this.butterfly8.is_inverse());
 impl<T: FFTnum> Butterfly16<T> {
     #[inline(always)]
     pub fn new(inverse: bool) -> Self {
@@ -1039,6 +778,7 @@
         }
     }
 
+    #[inline(never)]
     unsafe fn perform_fft_contiguous(&self, input: RawSlice<Complex<T>>, output: RawSliceMut<Complex<T>>) {
         let butterfly4 = Butterfly4::new(self.is_inverse());
 
@@ -1096,7 +836,6 @@
         scratch_odds_n3[3] = twiddles::rotate_90(scratch_odds_n3[3], self.is_inverse());
 
         //step 5: copy/add/subtract data back to buffer
-<<<<<<< HEAD
         output.store(scratch_evens[0] + scratch_odds_n1[0], 0);
         output.store(scratch_evens[1] + scratch_odds_n1[1], 1);
         output.store(scratch_evens[2] + scratch_odds_n1[2], 2);
@@ -1113,62 +852,9 @@
         output.store(scratch_evens[5] - scratch_odds_n3[1], 13);
         output.store(scratch_evens[6] - scratch_odds_n3[2], 14);
         output.store(scratch_evens[7] - scratch_odds_n3[3], 15);
-    }
-}
-boilerplate_fft_butterfly!(Butterfly16, 16, |this: &Butterfly16<_>| this.butterfly8.is_inverse());
-=======
-        *buffer.get_unchecked_mut(0) =  scratch_evens[0] + scratch_odds_n1[0];
-        *buffer.get_unchecked_mut(1) =  scratch_evens[1] + scratch_odds_n1[1];
-        *buffer.get_unchecked_mut(2) =  scratch_evens[2] + scratch_odds_n1[2];
-        *buffer.get_unchecked_mut(3) =  scratch_evens[3] + scratch_odds_n1[3];
-        *buffer.get_unchecked_mut(4) =  scratch_evens[4] + scratch_odds_n3[0];
-        *buffer.get_unchecked_mut(5) =  scratch_evens[5] + scratch_odds_n3[1];
-        *buffer.get_unchecked_mut(6) =  scratch_evens[6] + scratch_odds_n3[2];
-        *buffer.get_unchecked_mut(7) =  scratch_evens[7] + scratch_odds_n3[3];
-        *buffer.get_unchecked_mut(8) =  scratch_evens[0] - scratch_odds_n1[0];
-        *buffer.get_unchecked_mut(9) =  scratch_evens[1] - scratch_odds_n1[1];
-        *buffer.get_unchecked_mut(10) = scratch_evens[2] - scratch_odds_n1[2];
-        *buffer.get_unchecked_mut(11) = scratch_evens[3] - scratch_odds_n1[3];
-        *buffer.get_unchecked_mut(12) = scratch_evens[4] - scratch_odds_n3[0];
-        *buffer.get_unchecked_mut(13) = scratch_evens[5] - scratch_odds_n3[1];
-        *buffer.get_unchecked_mut(14) = scratch_evens[6] - scratch_odds_n3[2];
-        *buffer.get_unchecked_mut(15) = scratch_evens[7] - scratch_odds_n3[3];
-
-    }
-    #[inline(always)]
-    unsafe fn process_multi_inplace(&self, buffer: &mut [Complex<T>]) {
-        for chunk in buffer.chunks_mut(self.len()) {
-            self.process_inplace(chunk);
-        }
-    }
-}
-impl<T: FFTnum> FFT<T> for Butterfly16<T> {
-    fn process(&self, input: &mut [Complex<T>], output: &mut [Complex<T>]) {
-        verify_length(input, output, self.len());
-        output.copy_from_slice(input);
-
-        unsafe { self.process_inplace(output) };
-    }
-    fn process_multi(&self, input: &mut [Complex<T>], output: &mut [Complex<T>]) {
-        verify_length_divisible(input, output, self.len());
-        output.copy_from_slice(input);
-
-        unsafe { self.process_multi_inplace(output) };
-    }
-}
-impl<T> Length for Butterfly16<T> {
-    #[inline(always)]
-    fn len(&self) -> usize {
-        16
-    }
-}
-impl<T> IsInverse for Butterfly16<T> {
-    #[inline(always)]
-    fn is_inverse(&self) -> bool {
-        self.inverse
-    }
-}
-
+
+    }
+}
 
 pub struct Butterfly17<T> {
     twiddle1: Complex<T>,
@@ -1181,16 +867,17 @@
     twiddle8: Complex<T>,
     inverse: bool,
 }
+boilerplate_fft_butterfly!(Butterfly17, 17, |this: &Butterfly17<_>| this.inverse);
 impl<T: FFTnum> Butterfly17<T> {
     pub fn new(inverse: bool) -> Self {
-        let twiddle1: Complex<T> = twiddles::single_twiddle(1, 17, inverse);
-        let twiddle2: Complex<T> = twiddles::single_twiddle(2, 17, inverse);
-        let twiddle3: Complex<T> = twiddles::single_twiddle(3, 17, inverse);
-        let twiddle4: Complex<T> = twiddles::single_twiddle(4, 17, inverse);
-        let twiddle5: Complex<T> = twiddles::single_twiddle(5, 17, inverse);
-        let twiddle6: Complex<T> = twiddles::single_twiddle(6, 17, inverse);
-        let twiddle7: Complex<T> = twiddles::single_twiddle(7, 17, inverse);
-        let twiddle8: Complex<T> = twiddles::single_twiddle(8, 17, inverse);
+        let twiddle1: Complex<T> = T::generate_twiddle_factor(1, 17, inverse);
+        let twiddle2: Complex<T> = T::generate_twiddle_factor(2, 17, inverse);
+        let twiddle3: Complex<T> = T::generate_twiddle_factor(3, 17, inverse);
+        let twiddle4: Complex<T> = T::generate_twiddle_factor(4, 17, inverse);
+        let twiddle5: Complex<T> = T::generate_twiddle_factor(5, 17, inverse);
+        let twiddle6: Complex<T> = T::generate_twiddle_factor(6, 17, inverse);
+        let twiddle7: Complex<T> = T::generate_twiddle_factor(7, 17, inverse);
+        let twiddle8: Complex<T> = T::generate_twiddle_factor(8, 17, inverse);
         Butterfly17 { 
             twiddle1, 
             twiddle2,
@@ -1203,68 +890,61 @@
             inverse,
         }
     }
-}
-impl<T: FFTnum> FFTButterfly<T> for Butterfly17<T> {
-    #[inline(always)]
-    unsafe fn process_multi_inplace(&self, buffer: &mut [Complex<T>]) {
-        for chunk in buffer.chunks_mut(self.len()) {
-            self.process_inplace(chunk);
-        }
-    }
-    #[inline(always)]
-    unsafe fn process_inplace(&self, buffer: &mut [Complex<T>]) {
+
+    #[inline(never)]
+    unsafe fn perform_fft_contiguous(&self, input: RawSlice<Complex<T>>, output: RawSliceMut<Complex<T>>) {
         // This function was derived in the same manner as the butterflies for length 3, 5 and 7.
         // However, instead of doing it by hand the actual code is autogenerated 
         // with the `genbutterflies.py` script in the `tools` directory.
-        let x116p = *buffer.get_unchecked(1) + *buffer.get_unchecked(16);
-        let x116n = *buffer.get_unchecked(1) - *buffer.get_unchecked(16);
-        let x215p = *buffer.get_unchecked(2) + *buffer.get_unchecked(15);
-        let x215n = *buffer.get_unchecked(2) - *buffer.get_unchecked(15);
-        let x314p = *buffer.get_unchecked(3) + *buffer.get_unchecked(14);
-        let x314n = *buffer.get_unchecked(3) - *buffer.get_unchecked(14);
-        let x413p = *buffer.get_unchecked(4) + *buffer.get_unchecked(13);
-        let x413n = *buffer.get_unchecked(4) - *buffer.get_unchecked(13);
-        let x512p = *buffer.get_unchecked(5) + *buffer.get_unchecked(12);
-        let x512n = *buffer.get_unchecked(5) - *buffer.get_unchecked(12);
-        let x611p = *buffer.get_unchecked(6) + *buffer.get_unchecked(11);
-        let x611n = *buffer.get_unchecked(6) - *buffer.get_unchecked(11);
-        let x710p = *buffer.get_unchecked(7) + *buffer.get_unchecked(10);
-        let x710n = *buffer.get_unchecked(7) - *buffer.get_unchecked(10);
-        let x89p = *buffer.get_unchecked(8) + *buffer.get_unchecked(9);
-        let x89n = *buffer.get_unchecked(8) - *buffer.get_unchecked(9);
-        let sum = *buffer.get_unchecked(0) + x116p + x215p + x314p + x413p + x512p + x611p + x710p + x89p;
-        let b116re_a = buffer.get_unchecked(0).re + self.twiddle1.re*x116p.re + self.twiddle2.re*x215p.re + self.twiddle3.re*x314p.re + self.twiddle4.re*x413p.re + self.twiddle5.re*x512p.re + self.twiddle6.re*x611p.re + self.twiddle7.re*x710p.re + self.twiddle8.re*x89p.re;
+        let x116p = input.load(1) + input.load(16);
+        let x116n = input.load(1) - input.load(16);
+        let x215p = input.load(2) + input.load(15);
+        let x215n = input.load(2) - input.load(15);
+        let x314p = input.load(3) + input.load(14);
+        let x314n = input.load(3) - input.load(14);
+        let x413p = input.load(4) + input.load(13);
+        let x413n = input.load(4) - input.load(13);
+        let x512p = input.load(5) + input.load(12);
+        let x512n = input.load(5) - input.load(12);
+        let x611p = input.load(6) + input.load(11);
+        let x611n = input.load(6) - input.load(11);
+        let x710p = input.load(7) + input.load(10);
+        let x710n = input.load(7) - input.load(10);
+        let x89p = input.load(8) + input.load(9);
+        let x89n = input.load(8) - input.load(9);
+        let sum = input.load(0) + x116p + x215p + x314p + x413p + x512p + x611p + x710p + x89p;
+        let b116re_a = input.load(0).re + self.twiddle1.re*x116p.re + self.twiddle2.re*x215p.re + self.twiddle3.re*x314p.re + self.twiddle4.re*x413p.re + self.twiddle5.re*x512p.re + self.twiddle6.re*x611p.re + self.twiddle7.re*x710p.re + self.twiddle8.re*x89p.re;
         let b116re_b = self.twiddle1.im*x116n.im + self.twiddle2.im*x215n.im + self.twiddle3.im*x314n.im + self.twiddle4.im*x413n.im + self.twiddle5.im*x512n.im + self.twiddle6.im*x611n.im + self.twiddle7.im*x710n.im + self.twiddle8.im*x89n.im;
-        let b215re_a = buffer.get_unchecked(0).re + self.twiddle2.re*x116p.re + self.twiddle4.re*x215p.re + self.twiddle6.re*x314p.re + self.twiddle8.re*x413p.re + self.twiddle7.re*x512p.re + self.twiddle5.re*x611p.re + self.twiddle3.re*x710p.re + self.twiddle1.re*x89p.re;
+        let b215re_a = input.load(0).re + self.twiddle2.re*x116p.re + self.twiddle4.re*x215p.re + self.twiddle6.re*x314p.re + self.twiddle8.re*x413p.re + self.twiddle7.re*x512p.re + self.twiddle5.re*x611p.re + self.twiddle3.re*x710p.re + self.twiddle1.re*x89p.re;
         let b215re_b = self.twiddle2.im*x116n.im + self.twiddle4.im*x215n.im + self.twiddle6.im*x314n.im + self.twiddle8.im*x413n.im + -self.twiddle7.im*x512n.im + -self.twiddle5.im*x611n.im + -self.twiddle3.im*x710n.im + -self.twiddle1.im*x89n.im;
-        let b314re_a = buffer.get_unchecked(0).re + self.twiddle3.re*x116p.re + self.twiddle6.re*x215p.re + self.twiddle8.re*x314p.re + self.twiddle5.re*x413p.re + self.twiddle2.re*x512p.re + self.twiddle1.re*x611p.re + self.twiddle4.re*x710p.re + self.twiddle7.re*x89p.re;
+        let b314re_a = input.load(0).re + self.twiddle3.re*x116p.re + self.twiddle6.re*x215p.re + self.twiddle8.re*x314p.re + self.twiddle5.re*x413p.re + self.twiddle2.re*x512p.re + self.twiddle1.re*x611p.re + self.twiddle4.re*x710p.re + self.twiddle7.re*x89p.re;
         let b314re_b = self.twiddle3.im*x116n.im + self.twiddle6.im*x215n.im + -self.twiddle8.im*x314n.im + -self.twiddle5.im*x413n.im + -self.twiddle2.im*x512n.im + self.twiddle1.im*x611n.im + self.twiddle4.im*x710n.im + self.twiddle7.im*x89n.im;
-        let b413re_a = buffer.get_unchecked(0).re + self.twiddle4.re*x116p.re + self.twiddle8.re*x215p.re + self.twiddle5.re*x314p.re + self.twiddle1.re*x413p.re + self.twiddle3.re*x512p.re + self.twiddle7.re*x611p.re + self.twiddle6.re*x710p.re + self.twiddle2.re*x89p.re;
+        let b413re_a = input.load(0).re + self.twiddle4.re*x116p.re + self.twiddle8.re*x215p.re + self.twiddle5.re*x314p.re + self.twiddle1.re*x413p.re + self.twiddle3.re*x512p.re + self.twiddle7.re*x611p.re + self.twiddle6.re*x710p.re + self.twiddle2.re*x89p.re;
         let b413re_b = self.twiddle4.im*x116n.im + self.twiddle8.im*x215n.im + -self.twiddle5.im*x314n.im + -self.twiddle1.im*x413n.im + self.twiddle3.im*x512n.im + self.twiddle7.im*x611n.im + -self.twiddle6.im*x710n.im + -self.twiddle2.im*x89n.im;
-        let b512re_a = buffer.get_unchecked(0).re + self.twiddle5.re*x116p.re + self.twiddle7.re*x215p.re + self.twiddle2.re*x314p.re + self.twiddle3.re*x413p.re + self.twiddle8.re*x512p.re + self.twiddle4.re*x611p.re + self.twiddle1.re*x710p.re + self.twiddle6.re*x89p.re;
+        let b512re_a = input.load(0).re + self.twiddle5.re*x116p.re + self.twiddle7.re*x215p.re + self.twiddle2.re*x314p.re + self.twiddle3.re*x413p.re + self.twiddle8.re*x512p.re + self.twiddle4.re*x611p.re + self.twiddle1.re*x710p.re + self.twiddle6.re*x89p.re;
         let b512re_b = self.twiddle5.im*x116n.im + -self.twiddle7.im*x215n.im + -self.twiddle2.im*x314n.im + self.twiddle3.im*x413n.im + self.twiddle8.im*x512n.im + -self.twiddle4.im*x611n.im + self.twiddle1.im*x710n.im + self.twiddle6.im*x89n.im;
-        let b611re_a = buffer.get_unchecked(0).re + self.twiddle6.re*x116p.re + self.twiddle5.re*x215p.re + self.twiddle1.re*x314p.re + self.twiddle7.re*x413p.re + self.twiddle4.re*x512p.re + self.twiddle2.re*x611p.re + self.twiddle8.re*x710p.re + self.twiddle3.re*x89p.re;
+        let b611re_a = input.load(0).re + self.twiddle6.re*x116p.re + self.twiddle5.re*x215p.re + self.twiddle1.re*x314p.re + self.twiddle7.re*x413p.re + self.twiddle4.re*x512p.re + self.twiddle2.re*x611p.re + self.twiddle8.re*x710p.re + self.twiddle3.re*x89p.re;
         let b611re_b = self.twiddle6.im*x116n.im + -self.twiddle5.im*x215n.im + self.twiddle1.im*x314n.im + self.twiddle7.im*x413n.im + -self.twiddle4.im*x512n.im + self.twiddle2.im*x611n.im + self.twiddle8.im*x710n.im + -self.twiddle3.im*x89n.im;
-        let b710re_a = buffer.get_unchecked(0).re + self.twiddle7.re*x116p.re + self.twiddle3.re*x215p.re + self.twiddle4.re*x314p.re + self.twiddle6.re*x413p.re + self.twiddle1.re*x512p.re + self.twiddle8.re*x611p.re + self.twiddle2.re*x710p.re + self.twiddle5.re*x89p.re;
+        let b710re_a = input.load(0).re + self.twiddle7.re*x116p.re + self.twiddle3.re*x215p.re + self.twiddle4.re*x314p.re + self.twiddle6.re*x413p.re + self.twiddle1.re*x512p.re + self.twiddle8.re*x611p.re + self.twiddle2.re*x710p.re + self.twiddle5.re*x89p.re;
         let b710re_b = self.twiddle7.im*x116n.im + -self.twiddle3.im*x215n.im + self.twiddle4.im*x314n.im + -self.twiddle6.im*x413n.im + self.twiddle1.im*x512n.im + self.twiddle8.im*x611n.im + -self.twiddle2.im*x710n.im + self.twiddle5.im*x89n.im;
-        let b89re_a = buffer.get_unchecked(0).re + self.twiddle8.re*x116p.re + self.twiddle1.re*x215p.re + self.twiddle7.re*x314p.re + self.twiddle2.re*x413p.re + self.twiddle6.re*x512p.re + self.twiddle3.re*x611p.re + self.twiddle5.re*x710p.re + self.twiddle4.re*x89p.re;
+        let b89re_a = input.load(0).re + self.twiddle8.re*x116p.re + self.twiddle1.re*x215p.re + self.twiddle7.re*x314p.re + self.twiddle2.re*x413p.re + self.twiddle6.re*x512p.re + self.twiddle3.re*x611p.re + self.twiddle5.re*x710p.re + self.twiddle4.re*x89p.re;
         let b89re_b = self.twiddle8.im*x116n.im + -self.twiddle1.im*x215n.im + self.twiddle7.im*x314n.im + -self.twiddle2.im*x413n.im + self.twiddle6.im*x512n.im + -self.twiddle3.im*x611n.im + self.twiddle5.im*x710n.im + -self.twiddle4.im*x89n.im;
         
-        let b116im_a = buffer.get_unchecked(0).im + self.twiddle1.re*x116p.im + self.twiddle2.re*x215p.im + self.twiddle3.re*x314p.im + self.twiddle4.re*x413p.im + self.twiddle5.re*x512p.im + self.twiddle6.re*x611p.im + self.twiddle7.re*x710p.im + self.twiddle8.re*x89p.im;
+        let b116im_a = input.load(0).im + self.twiddle1.re*x116p.im + self.twiddle2.re*x215p.im + self.twiddle3.re*x314p.im + self.twiddle4.re*x413p.im + self.twiddle5.re*x512p.im + self.twiddle6.re*x611p.im + self.twiddle7.re*x710p.im + self.twiddle8.re*x89p.im;
         let b116im_b = self.twiddle1.im*x116n.re + self.twiddle2.im*x215n.re + self.twiddle3.im*x314n.re + self.twiddle4.im*x413n.re + self.twiddle5.im*x512n.re + self.twiddle6.im*x611n.re + self.twiddle7.im*x710n.re + self.twiddle8.im*x89n.re;
-        let b215im_a = buffer.get_unchecked(0).im + self.twiddle2.re*x116p.im + self.twiddle4.re*x215p.im + self.twiddle6.re*x314p.im + self.twiddle8.re*x413p.im + self.twiddle7.re*x512p.im + self.twiddle5.re*x611p.im + self.twiddle3.re*x710p.im + self.twiddle1.re*x89p.im;
+        let b215im_a = input.load(0).im + self.twiddle2.re*x116p.im + self.twiddle4.re*x215p.im + self.twiddle6.re*x314p.im + self.twiddle8.re*x413p.im + self.twiddle7.re*x512p.im + self.twiddle5.re*x611p.im + self.twiddle3.re*x710p.im + self.twiddle1.re*x89p.im;
         let b215im_b = self.twiddle2.im*x116n.re + self.twiddle4.im*x215n.re + self.twiddle6.im*x314n.re + self.twiddle8.im*x413n.re + -self.twiddle7.im*x512n.re + -self.twiddle5.im*x611n.re + -self.twiddle3.im*x710n.re + -self.twiddle1.im*x89n.re;
-        let b314im_a = buffer.get_unchecked(0).im + self.twiddle3.re*x116p.im + self.twiddle6.re*x215p.im + self.twiddle8.re*x314p.im + self.twiddle5.re*x413p.im + self.twiddle2.re*x512p.im + self.twiddle1.re*x611p.im + self.twiddle4.re*x710p.im + self.twiddle7.re*x89p.im;
+        let b314im_a = input.load(0).im + self.twiddle3.re*x116p.im + self.twiddle6.re*x215p.im + self.twiddle8.re*x314p.im + self.twiddle5.re*x413p.im + self.twiddle2.re*x512p.im + self.twiddle1.re*x611p.im + self.twiddle4.re*x710p.im + self.twiddle7.re*x89p.im;
         let b314im_b = self.twiddle3.im*x116n.re + self.twiddle6.im*x215n.re + -self.twiddle8.im*x314n.re + -self.twiddle5.im*x413n.re + -self.twiddle2.im*x512n.re + self.twiddle1.im*x611n.re + self.twiddle4.im*x710n.re + self.twiddle7.im*x89n.re;
-        let b413im_a = buffer.get_unchecked(0).im + self.twiddle4.re*x116p.im + self.twiddle8.re*x215p.im + self.twiddle5.re*x314p.im + self.twiddle1.re*x413p.im + self.twiddle3.re*x512p.im + self.twiddle7.re*x611p.im + self.twiddle6.re*x710p.im + self.twiddle2.re*x89p.im;
+        let b413im_a = input.load(0).im + self.twiddle4.re*x116p.im + self.twiddle8.re*x215p.im + self.twiddle5.re*x314p.im + self.twiddle1.re*x413p.im + self.twiddle3.re*x512p.im + self.twiddle7.re*x611p.im + self.twiddle6.re*x710p.im + self.twiddle2.re*x89p.im;
         let b413im_b = self.twiddle4.im*x116n.re + self.twiddle8.im*x215n.re + -self.twiddle5.im*x314n.re + -self.twiddle1.im*x413n.re + self.twiddle3.im*x512n.re + self.twiddle7.im*x611n.re + -self.twiddle6.im*x710n.re + -self.twiddle2.im*x89n.re;
-        let b512im_a = buffer.get_unchecked(0).im + self.twiddle5.re*x116p.im + self.twiddle7.re*x215p.im + self.twiddle2.re*x314p.im + self.twiddle3.re*x413p.im + self.twiddle8.re*x512p.im + self.twiddle4.re*x611p.im + self.twiddle1.re*x710p.im + self.twiddle6.re*x89p.im;
+        let b512im_a = input.load(0).im + self.twiddle5.re*x116p.im + self.twiddle7.re*x215p.im + self.twiddle2.re*x314p.im + self.twiddle3.re*x413p.im + self.twiddle8.re*x512p.im + self.twiddle4.re*x611p.im + self.twiddle1.re*x710p.im + self.twiddle6.re*x89p.im;
         let b512im_b = self.twiddle5.im*x116n.re + -self.twiddle7.im*x215n.re + -self.twiddle2.im*x314n.re + self.twiddle3.im*x413n.re + self.twiddle8.im*x512n.re + -self.twiddle4.im*x611n.re + self.twiddle1.im*x710n.re + self.twiddle6.im*x89n.re;
-        let b611im_a = buffer.get_unchecked(0).im + self.twiddle6.re*x116p.im + self.twiddle5.re*x215p.im + self.twiddle1.re*x314p.im + self.twiddle7.re*x413p.im + self.twiddle4.re*x512p.im + self.twiddle2.re*x611p.im + self.twiddle8.re*x710p.im + self.twiddle3.re*x89p.im;
+        let b611im_a = input.load(0).im + self.twiddle6.re*x116p.im + self.twiddle5.re*x215p.im + self.twiddle1.re*x314p.im + self.twiddle7.re*x413p.im + self.twiddle4.re*x512p.im + self.twiddle2.re*x611p.im + self.twiddle8.re*x710p.im + self.twiddle3.re*x89p.im;
         let b611im_b = self.twiddle6.im*x116n.re + -self.twiddle5.im*x215n.re + self.twiddle1.im*x314n.re + self.twiddle7.im*x413n.re + -self.twiddle4.im*x512n.re + self.twiddle2.im*x611n.re + self.twiddle8.im*x710n.re + -self.twiddle3.im*x89n.re;
-        let b710im_a = buffer.get_unchecked(0).im + self.twiddle7.re*x116p.im + self.twiddle3.re*x215p.im + self.twiddle4.re*x314p.im + self.twiddle6.re*x413p.im + self.twiddle1.re*x512p.im + self.twiddle8.re*x611p.im + self.twiddle2.re*x710p.im + self.twiddle5.re*x89p.im;
+        let b710im_a = input.load(0).im + self.twiddle7.re*x116p.im + self.twiddle3.re*x215p.im + self.twiddle4.re*x314p.im + self.twiddle6.re*x413p.im + self.twiddle1.re*x512p.im + self.twiddle8.re*x611p.im + self.twiddle2.re*x710p.im + self.twiddle5.re*x89p.im;
         let b710im_b = self.twiddle7.im*x116n.re + -self.twiddle3.im*x215n.re + self.twiddle4.im*x314n.re + -self.twiddle6.im*x413n.re + self.twiddle1.im*x512n.re + self.twiddle8.im*x611n.re + -self.twiddle2.im*x710n.re + self.twiddle5.im*x89n.re;
-        let b89im_a = buffer.get_unchecked(0).im + self.twiddle8.re*x116p.im + self.twiddle1.re*x215p.im + self.twiddle7.re*x314p.im + self.twiddle2.re*x413p.im + self.twiddle6.re*x512p.im + self.twiddle3.re*x611p.im + self.twiddle5.re*x710p.im + self.twiddle4.re*x89p.im;
+        let b89im_a = input.load(0).im + self.twiddle8.re*x116p.im + self.twiddle1.re*x215p.im + self.twiddle7.re*x314p.im + self.twiddle2.re*x413p.im + self.twiddle6.re*x512p.im + self.twiddle3.re*x611p.im + self.twiddle5.re*x710p.im + self.twiddle4.re*x89p.im;
         let b89im_b = self.twiddle8.im*x116n.re + -self.twiddle1.im*x215n.re + self.twiddle7.im*x314n.re + -self.twiddle2.im*x413n.re + self.twiddle6.im*x512n.re + -self.twiddle3.im*x611n.re + self.twiddle5.im*x710n.re + -self.twiddle4.im*x89n.re;
         
         let out1re = b116re_a - b116re_b;
@@ -1299,49 +979,23 @@
         let out15im = b215im_a - b215im_b;
         let out16re = b116re_a + b116re_b;
         let out16im = b116im_a - b116im_b;
-        *buffer.get_unchecked_mut(0) = sum;
-        *buffer.get_unchecked_mut(1) = Complex{ re: out1re, im: out1im };
-        *buffer.get_unchecked_mut(2) = Complex{ re: out2re, im: out2im };
-        *buffer.get_unchecked_mut(3) = Complex{ re: out3re, im: out3im };
-        *buffer.get_unchecked_mut(4) = Complex{ re: out4re, im: out4im };
-        *buffer.get_unchecked_mut(5) = Complex{ re: out5re, im: out5im };
-        *buffer.get_unchecked_mut(6) = Complex{ re: out6re, im: out6im };
-        *buffer.get_unchecked_mut(7) = Complex{ re: out7re, im: out7im };
-        *buffer.get_unchecked_mut(8) = Complex{ re: out8re, im: out8im };
-        *buffer.get_unchecked_mut(9) = Complex{ re: out9re, im: out9im };
-        *buffer.get_unchecked_mut(10) = Complex{ re: out10re, im: out10im };
-        *buffer.get_unchecked_mut(11) = Complex{ re: out11re, im: out11im };
-        *buffer.get_unchecked_mut(12) = Complex{ re: out12re, im: out12im };
-        *buffer.get_unchecked_mut(13) = Complex{ re: out13re, im: out13im };
-        *buffer.get_unchecked_mut(14) = Complex{ re: out14re, im: out14im };
-        *buffer.get_unchecked_mut(15) = Complex{ re: out15re, im: out15im };
-        *buffer.get_unchecked_mut(16) = Complex{ re: out16re, im: out16im };
-    }
-}
-impl<T: FFTnum> FFT<T> for Butterfly17<T> {
-    fn process(&self, input: &mut [Complex<T>], output: &mut [Complex<T>]) {
-        verify_length(input, output, self.len());
-        output.copy_from_slice(input);
-
-        unsafe { self.process_inplace(output) };
-    }
-    fn process_multi(&self, input: &mut [Complex<T>], output: &mut [Complex<T>]) {
-        verify_length_divisible(input, output, self.len());
-        output.copy_from_slice(input);
-
-        unsafe { self.process_multi_inplace(output) };
-    }
-}
-impl<T> Length for Butterfly17<T> {
-    #[inline(always)]
-    fn len(&self) -> usize {
-        17
-    }
-}
-impl<T> IsInverse for Butterfly17<T> {
-    #[inline(always)]
-    fn is_inverse(&self) -> bool {
-        self.inverse
+        output.store(sum, 0);
+        output.store(Complex{ re: out1re, im: out1im }, 1);
+        output.store(Complex{ re: out2re, im: out2im }, 2);
+        output.store(Complex{ re: out3re, im: out3im }, 3);
+        output.store(Complex{ re: out4re, im: out4im }, 4);
+        output.store(Complex{ re: out5re, im: out5im }, 5);
+        output.store(Complex{ re: out6re, im: out6im }, 6);
+        output.store(Complex{ re: out7re, im: out7im }, 7);
+        output.store(Complex{ re: out8re, im: out8im }, 8);
+        output.store(Complex{ re: out9re, im: out9im }, 9);
+        output.store(Complex{ re: out10re, im: out10im }, 10);
+        output.store(Complex{ re: out11re, im: out11im }, 11);
+        output.store(Complex{ re: out12re, im: out12im }, 12);
+        output.store(Complex{ re: out13re, im: out13im }, 13);
+        output.store(Complex{ re: out14re, im: out14im }, 14);
+        output.store(Complex{ re: out15re, im: out15im }, 15);
+        output.store(Complex{ re: out16re, im: out16im }, 16);
     }
 }
 
@@ -1357,17 +1011,18 @@
     twiddle9: Complex<T>,
     inverse: bool,
 }
+boilerplate_fft_butterfly!(Butterfly19, 19, |this: &Butterfly19<_>| this.inverse);
 impl<T: FFTnum> Butterfly19<T> {
     pub fn new(inverse: bool) -> Self {
-        let twiddle1: Complex<T> = twiddles::single_twiddle(1, 19, inverse);
-        let twiddle2: Complex<T> = twiddles::single_twiddle(2, 19, inverse);
-        let twiddle3: Complex<T> = twiddles::single_twiddle(3, 19, inverse);
-        let twiddle4: Complex<T> = twiddles::single_twiddle(4, 19, inverse);
-        let twiddle5: Complex<T> = twiddles::single_twiddle(5, 19, inverse);
-        let twiddle6: Complex<T> = twiddles::single_twiddle(6, 19, inverse);
-        let twiddle7: Complex<T> = twiddles::single_twiddle(7, 19, inverse);
-        let twiddle8: Complex<T> = twiddles::single_twiddle(8, 19, inverse);
-        let twiddle9: Complex<T> = twiddles::single_twiddle(9, 19, inverse);
+        let twiddle1: Complex<T> = T::generate_twiddle_factor(1, 19, inverse);
+        let twiddle2: Complex<T> = T::generate_twiddle_factor(2, 19, inverse);
+        let twiddle3: Complex<T> = T::generate_twiddle_factor(3, 19, inverse);
+        let twiddle4: Complex<T> = T::generate_twiddle_factor(4, 19, inverse);
+        let twiddle5: Complex<T> = T::generate_twiddle_factor(5, 19, inverse);
+        let twiddle6: Complex<T> = T::generate_twiddle_factor(6, 19, inverse);
+        let twiddle7: Complex<T> = T::generate_twiddle_factor(7, 19, inverse);
+        let twiddle8: Complex<T> = T::generate_twiddle_factor(8, 19, inverse);
+        let twiddle9: Complex<T> = T::generate_twiddle_factor(9, 19, inverse);
         Butterfly19 { 
             twiddle1, 
             twiddle2,
@@ -1381,74 +1036,67 @@
             inverse,
         }
     }
-}
-impl<T: FFTnum> FFTButterfly<T> for Butterfly19<T> {
-    #[inline(always)]
-    unsafe fn process_multi_inplace(&self, buffer: &mut [Complex<T>]) {
-        for chunk in buffer.chunks_mut(self.len()) {
-            self.process_inplace(chunk);
-        }
-    }
-    #[inline(always)]
-    unsafe fn process_inplace(&self, buffer: &mut [Complex<T>]) {
+
+    #[inline(never)]
+    unsafe fn perform_fft_contiguous(&self, input: RawSlice<Complex<T>>, output: RawSliceMut<Complex<T>>) {
         // This function was derived in the same manner as the butterflies for length 3, 5 and 7.
         // However, instead of doing it by hand the actual code is autogenerated 
         // with the `genbutterflies.py` script in the `tools` directory.
-        let x118p = *buffer.get_unchecked(1) + *buffer.get_unchecked(18);
-        let x118n = *buffer.get_unchecked(1) - *buffer.get_unchecked(18);
-        let x217p = *buffer.get_unchecked(2) + *buffer.get_unchecked(17);
-        let x217n = *buffer.get_unchecked(2) - *buffer.get_unchecked(17);
-        let x316p = *buffer.get_unchecked(3) + *buffer.get_unchecked(16);
-        let x316n = *buffer.get_unchecked(3) - *buffer.get_unchecked(16);
-        let x415p = *buffer.get_unchecked(4) + *buffer.get_unchecked(15);
-        let x415n = *buffer.get_unchecked(4) - *buffer.get_unchecked(15);
-        let x514p = *buffer.get_unchecked(5) + *buffer.get_unchecked(14);
-        let x514n = *buffer.get_unchecked(5) - *buffer.get_unchecked(14);
-        let x613p = *buffer.get_unchecked(6) + *buffer.get_unchecked(13);
-        let x613n = *buffer.get_unchecked(6) - *buffer.get_unchecked(13);
-        let x712p = *buffer.get_unchecked(7) + *buffer.get_unchecked(12);
-        let x712n = *buffer.get_unchecked(7) - *buffer.get_unchecked(12);
-        let x811p = *buffer.get_unchecked(8) + *buffer.get_unchecked(11);
-        let x811n = *buffer.get_unchecked(8) - *buffer.get_unchecked(11);
-        let x910p = *buffer.get_unchecked(9) + *buffer.get_unchecked(10);
-        let x910n = *buffer.get_unchecked(9) - *buffer.get_unchecked(10);
-        let sum = *buffer.get_unchecked(0) + x118p + x217p + x316p + x415p + x514p + x613p + x712p + x811p + x910p;
-        let b118re_a = buffer.get_unchecked(0).re + self.twiddle1.re*x118p.re + self.twiddle2.re*x217p.re + self.twiddle3.re*x316p.re + self.twiddle4.re*x415p.re + self.twiddle5.re*x514p.re + self.twiddle6.re*x613p.re + self.twiddle7.re*x712p.re + self.twiddle8.re*x811p.re + self.twiddle9.re*x910p.re;
+        let x118p = input.load(1) + input.load(18);
+        let x118n = input.load(1) - input.load(18);
+        let x217p = input.load(2) + input.load(17);
+        let x217n = input.load(2) - input.load(17);
+        let x316p = input.load(3) + input.load(16);
+        let x316n = input.load(3) - input.load(16);
+        let x415p = input.load(4) + input.load(15);
+        let x415n = input.load(4) - input.load(15);
+        let x514p = input.load(5) + input.load(14);
+        let x514n = input.load(5) - input.load(14);
+        let x613p = input.load(6) + input.load(13);
+        let x613n = input.load(6) - input.load(13);
+        let x712p = input.load(7) + input.load(12);
+        let x712n = input.load(7) - input.load(12);
+        let x811p = input.load(8) + input.load(11);
+        let x811n = input.load(8) - input.load(11);
+        let x910p = input.load(9) + input.load(10);
+        let x910n = input.load(9) - input.load(10);
+        let sum = input.load(0) + x118p + x217p + x316p + x415p + x514p + x613p + x712p + x811p + x910p;
+        let b118re_a = input.load(0).re + self.twiddle1.re*x118p.re + self.twiddle2.re*x217p.re + self.twiddle3.re*x316p.re + self.twiddle4.re*x415p.re + self.twiddle5.re*x514p.re + self.twiddle6.re*x613p.re + self.twiddle7.re*x712p.re + self.twiddle8.re*x811p.re + self.twiddle9.re*x910p.re;
         let b118re_b = self.twiddle1.im*x118n.im + self.twiddle2.im*x217n.im + self.twiddle3.im*x316n.im + self.twiddle4.im*x415n.im + self.twiddle5.im*x514n.im + self.twiddle6.im*x613n.im + self.twiddle7.im*x712n.im + self.twiddle8.im*x811n.im + self.twiddle9.im*x910n.im;
-        let b217re_a = buffer.get_unchecked(0).re + self.twiddle2.re*x118p.re + self.twiddle4.re*x217p.re + self.twiddle6.re*x316p.re + self.twiddle8.re*x415p.re + self.twiddle9.re*x514p.re + self.twiddle7.re*x613p.re + self.twiddle5.re*x712p.re + self.twiddle3.re*x811p.re + self.twiddle1.re*x910p.re;
+        let b217re_a = input.load(0).re + self.twiddle2.re*x118p.re + self.twiddle4.re*x217p.re + self.twiddle6.re*x316p.re + self.twiddle8.re*x415p.re + self.twiddle9.re*x514p.re + self.twiddle7.re*x613p.re + self.twiddle5.re*x712p.re + self.twiddle3.re*x811p.re + self.twiddle1.re*x910p.re;
         let b217re_b = self.twiddle2.im*x118n.im + self.twiddle4.im*x217n.im + self.twiddle6.im*x316n.im + self.twiddle8.im*x415n.im + -self.twiddle9.im*x514n.im + -self.twiddle7.im*x613n.im + -self.twiddle5.im*x712n.im + -self.twiddle3.im*x811n.im + -self.twiddle1.im*x910n.im;
-        let b316re_a = buffer.get_unchecked(0).re + self.twiddle3.re*x118p.re + self.twiddle6.re*x217p.re + self.twiddle9.re*x316p.re + self.twiddle7.re*x415p.re + self.twiddle4.re*x514p.re + self.twiddle1.re*x613p.re + self.twiddle2.re*x712p.re + self.twiddle5.re*x811p.re + self.twiddle8.re*x910p.re;
+        let b316re_a = input.load(0).re + self.twiddle3.re*x118p.re + self.twiddle6.re*x217p.re + self.twiddle9.re*x316p.re + self.twiddle7.re*x415p.re + self.twiddle4.re*x514p.re + self.twiddle1.re*x613p.re + self.twiddle2.re*x712p.re + self.twiddle5.re*x811p.re + self.twiddle8.re*x910p.re;
         let b316re_b = self.twiddle3.im*x118n.im + self.twiddle6.im*x217n.im + self.twiddle9.im*x316n.im + -self.twiddle7.im*x415n.im + -self.twiddle4.im*x514n.im + -self.twiddle1.im*x613n.im + self.twiddle2.im*x712n.im + self.twiddle5.im*x811n.im + self.twiddle8.im*x910n.im;
-        let b415re_a = buffer.get_unchecked(0).re + self.twiddle4.re*x118p.re + self.twiddle8.re*x217p.re + self.twiddle7.re*x316p.re + self.twiddle3.re*x415p.re + self.twiddle1.re*x514p.re + self.twiddle5.re*x613p.re + self.twiddle9.re*x712p.re + self.twiddle6.re*x811p.re + self.twiddle2.re*x910p.re;
+        let b415re_a = input.load(0).re + self.twiddle4.re*x118p.re + self.twiddle8.re*x217p.re + self.twiddle7.re*x316p.re + self.twiddle3.re*x415p.re + self.twiddle1.re*x514p.re + self.twiddle5.re*x613p.re + self.twiddle9.re*x712p.re + self.twiddle6.re*x811p.re + self.twiddle2.re*x910p.re;
         let b415re_b = self.twiddle4.im*x118n.im + self.twiddle8.im*x217n.im + -self.twiddle7.im*x316n.im + -self.twiddle3.im*x415n.im + self.twiddle1.im*x514n.im + self.twiddle5.im*x613n.im + self.twiddle9.im*x712n.im + -self.twiddle6.im*x811n.im + -self.twiddle2.im*x910n.im;
-        let b514re_a = buffer.get_unchecked(0).re + self.twiddle5.re*x118p.re + self.twiddle9.re*x217p.re + self.twiddle4.re*x316p.re + self.twiddle1.re*x415p.re + self.twiddle6.re*x514p.re + self.twiddle8.re*x613p.re + self.twiddle3.re*x712p.re + self.twiddle2.re*x811p.re + self.twiddle7.re*x910p.re;
+        let b514re_a = input.load(0).re + self.twiddle5.re*x118p.re + self.twiddle9.re*x217p.re + self.twiddle4.re*x316p.re + self.twiddle1.re*x415p.re + self.twiddle6.re*x514p.re + self.twiddle8.re*x613p.re + self.twiddle3.re*x712p.re + self.twiddle2.re*x811p.re + self.twiddle7.re*x910p.re;
         let b514re_b = self.twiddle5.im*x118n.im + -self.twiddle9.im*x217n.im + -self.twiddle4.im*x316n.im + self.twiddle1.im*x415n.im + self.twiddle6.im*x514n.im + -self.twiddle8.im*x613n.im + -self.twiddle3.im*x712n.im + self.twiddle2.im*x811n.im + self.twiddle7.im*x910n.im;
-        let b613re_a = buffer.get_unchecked(0).re + self.twiddle6.re*x118p.re + self.twiddle7.re*x217p.re + self.twiddle1.re*x316p.re + self.twiddle5.re*x415p.re + self.twiddle8.re*x514p.re + self.twiddle2.re*x613p.re + self.twiddle4.re*x712p.re + self.twiddle9.re*x811p.re + self.twiddle3.re*x910p.re;
+        let b613re_a = input.load(0).re + self.twiddle6.re*x118p.re + self.twiddle7.re*x217p.re + self.twiddle1.re*x316p.re + self.twiddle5.re*x415p.re + self.twiddle8.re*x514p.re + self.twiddle2.re*x613p.re + self.twiddle4.re*x712p.re + self.twiddle9.re*x811p.re + self.twiddle3.re*x910p.re;
         let b613re_b = self.twiddle6.im*x118n.im + -self.twiddle7.im*x217n.im + -self.twiddle1.im*x316n.im + self.twiddle5.im*x415n.im + -self.twiddle8.im*x514n.im + -self.twiddle2.im*x613n.im + self.twiddle4.im*x712n.im + -self.twiddle9.im*x811n.im + -self.twiddle3.im*x910n.im;
-        let b712re_a = buffer.get_unchecked(0).re + self.twiddle7.re*x118p.re + self.twiddle5.re*x217p.re + self.twiddle2.re*x316p.re + self.twiddle9.re*x415p.re + self.twiddle3.re*x514p.re + self.twiddle4.re*x613p.re + self.twiddle8.re*x712p.re + self.twiddle1.re*x811p.re + self.twiddle6.re*x910p.re;
+        let b712re_a = input.load(0).re + self.twiddle7.re*x118p.re + self.twiddle5.re*x217p.re + self.twiddle2.re*x316p.re + self.twiddle9.re*x415p.re + self.twiddle3.re*x514p.re + self.twiddle4.re*x613p.re + self.twiddle8.re*x712p.re + self.twiddle1.re*x811p.re + self.twiddle6.re*x910p.re;
         let b712re_b = self.twiddle7.im*x118n.im + -self.twiddle5.im*x217n.im + self.twiddle2.im*x316n.im + self.twiddle9.im*x415n.im + -self.twiddle3.im*x514n.im + self.twiddle4.im*x613n.im + -self.twiddle8.im*x712n.im + -self.twiddle1.im*x811n.im + self.twiddle6.im*x910n.im;
-        let b811re_a = buffer.get_unchecked(0).re + self.twiddle8.re*x118p.re + self.twiddle3.re*x217p.re + self.twiddle5.re*x316p.re + self.twiddle6.re*x415p.re + self.twiddle2.re*x514p.re + self.twiddle9.re*x613p.re + self.twiddle1.re*x712p.re + self.twiddle7.re*x811p.re + self.twiddle4.re*x910p.re;
+        let b811re_a = input.load(0).re + self.twiddle8.re*x118p.re + self.twiddle3.re*x217p.re + self.twiddle5.re*x316p.re + self.twiddle6.re*x415p.re + self.twiddle2.re*x514p.re + self.twiddle9.re*x613p.re + self.twiddle1.re*x712p.re + self.twiddle7.re*x811p.re + self.twiddle4.re*x910p.re;
         let b811re_b = self.twiddle8.im*x118n.im + -self.twiddle3.im*x217n.im + self.twiddle5.im*x316n.im + -self.twiddle6.im*x415n.im + self.twiddle2.im*x514n.im + -self.twiddle9.im*x613n.im + -self.twiddle1.im*x712n.im + self.twiddle7.im*x811n.im + -self.twiddle4.im*x910n.im;
-        let b910re_a = buffer.get_unchecked(0).re + self.twiddle9.re*x118p.re + self.twiddle1.re*x217p.re + self.twiddle8.re*x316p.re + self.twiddle2.re*x415p.re + self.twiddle7.re*x514p.re + self.twiddle3.re*x613p.re + self.twiddle6.re*x712p.re + self.twiddle4.re*x811p.re + self.twiddle5.re*x910p.re;
+        let b910re_a = input.load(0).re + self.twiddle9.re*x118p.re + self.twiddle1.re*x217p.re + self.twiddle8.re*x316p.re + self.twiddle2.re*x415p.re + self.twiddle7.re*x514p.re + self.twiddle3.re*x613p.re + self.twiddle6.re*x712p.re + self.twiddle4.re*x811p.re + self.twiddle5.re*x910p.re;
         let b910re_b = self.twiddle9.im*x118n.im + -self.twiddle1.im*x217n.im + self.twiddle8.im*x316n.im + -self.twiddle2.im*x415n.im + self.twiddle7.im*x514n.im + -self.twiddle3.im*x613n.im + self.twiddle6.im*x712n.im + -self.twiddle4.im*x811n.im + self.twiddle5.im*x910n.im;
         
-        let b118im_a = buffer.get_unchecked(0).im + self.twiddle1.re*x118p.im + self.twiddle2.re*x217p.im + self.twiddle3.re*x316p.im + self.twiddle4.re*x415p.im + self.twiddle5.re*x514p.im + self.twiddle6.re*x613p.im + self.twiddle7.re*x712p.im + self.twiddle8.re*x811p.im + self.twiddle9.re*x910p.im;
+        let b118im_a = input.load(0).im + self.twiddle1.re*x118p.im + self.twiddle2.re*x217p.im + self.twiddle3.re*x316p.im + self.twiddle4.re*x415p.im + self.twiddle5.re*x514p.im + self.twiddle6.re*x613p.im + self.twiddle7.re*x712p.im + self.twiddle8.re*x811p.im + self.twiddle9.re*x910p.im;
         let b118im_b = self.twiddle1.im*x118n.re + self.twiddle2.im*x217n.re + self.twiddle3.im*x316n.re + self.twiddle4.im*x415n.re + self.twiddle5.im*x514n.re + self.twiddle6.im*x613n.re + self.twiddle7.im*x712n.re + self.twiddle8.im*x811n.re + self.twiddle9.im*x910n.re;
-        let b217im_a = buffer.get_unchecked(0).im + self.twiddle2.re*x118p.im + self.twiddle4.re*x217p.im + self.twiddle6.re*x316p.im + self.twiddle8.re*x415p.im + self.twiddle9.re*x514p.im + self.twiddle7.re*x613p.im + self.twiddle5.re*x712p.im + self.twiddle3.re*x811p.im + self.twiddle1.re*x910p.im;
+        let b217im_a = input.load(0).im + self.twiddle2.re*x118p.im + self.twiddle4.re*x217p.im + self.twiddle6.re*x316p.im + self.twiddle8.re*x415p.im + self.twiddle9.re*x514p.im + self.twiddle7.re*x613p.im + self.twiddle5.re*x712p.im + self.twiddle3.re*x811p.im + self.twiddle1.re*x910p.im;
         let b217im_b = self.twiddle2.im*x118n.re + self.twiddle4.im*x217n.re + self.twiddle6.im*x316n.re + self.twiddle8.im*x415n.re + -self.twiddle9.im*x514n.re + -self.twiddle7.im*x613n.re + -self.twiddle5.im*x712n.re + -self.twiddle3.im*x811n.re + -self.twiddle1.im*x910n.re;
-        let b316im_a = buffer.get_unchecked(0).im + self.twiddle3.re*x118p.im + self.twiddle6.re*x217p.im + self.twiddle9.re*x316p.im + self.twiddle7.re*x415p.im + self.twiddle4.re*x514p.im + self.twiddle1.re*x613p.im + self.twiddle2.re*x712p.im + self.twiddle5.re*x811p.im + self.twiddle8.re*x910p.im;
+        let b316im_a = input.load(0).im + self.twiddle3.re*x118p.im + self.twiddle6.re*x217p.im + self.twiddle9.re*x316p.im + self.twiddle7.re*x415p.im + self.twiddle4.re*x514p.im + self.twiddle1.re*x613p.im + self.twiddle2.re*x712p.im + self.twiddle5.re*x811p.im + self.twiddle8.re*x910p.im;
         let b316im_b = self.twiddle3.im*x118n.re + self.twiddle6.im*x217n.re + self.twiddle9.im*x316n.re + -self.twiddle7.im*x415n.re + -self.twiddle4.im*x514n.re + -self.twiddle1.im*x613n.re + self.twiddle2.im*x712n.re + self.twiddle5.im*x811n.re + self.twiddle8.im*x910n.re;
-        let b415im_a = buffer.get_unchecked(0).im + self.twiddle4.re*x118p.im + self.twiddle8.re*x217p.im + self.twiddle7.re*x316p.im + self.twiddle3.re*x415p.im + self.twiddle1.re*x514p.im + self.twiddle5.re*x613p.im + self.twiddle9.re*x712p.im + self.twiddle6.re*x811p.im + self.twiddle2.re*x910p.im;
+        let b415im_a = input.load(0).im + self.twiddle4.re*x118p.im + self.twiddle8.re*x217p.im + self.twiddle7.re*x316p.im + self.twiddle3.re*x415p.im + self.twiddle1.re*x514p.im + self.twiddle5.re*x613p.im + self.twiddle9.re*x712p.im + self.twiddle6.re*x811p.im + self.twiddle2.re*x910p.im;
         let b415im_b = self.twiddle4.im*x118n.re + self.twiddle8.im*x217n.re + -self.twiddle7.im*x316n.re + -self.twiddle3.im*x415n.re + self.twiddle1.im*x514n.re + self.twiddle5.im*x613n.re + self.twiddle9.im*x712n.re + -self.twiddle6.im*x811n.re + -self.twiddle2.im*x910n.re;
-        let b514im_a = buffer.get_unchecked(0).im + self.twiddle5.re*x118p.im + self.twiddle9.re*x217p.im + self.twiddle4.re*x316p.im + self.twiddle1.re*x415p.im + self.twiddle6.re*x514p.im + self.twiddle8.re*x613p.im + self.twiddle3.re*x712p.im + self.twiddle2.re*x811p.im + self.twiddle7.re*x910p.im;
+        let b514im_a = input.load(0).im + self.twiddle5.re*x118p.im + self.twiddle9.re*x217p.im + self.twiddle4.re*x316p.im + self.twiddle1.re*x415p.im + self.twiddle6.re*x514p.im + self.twiddle8.re*x613p.im + self.twiddle3.re*x712p.im + self.twiddle2.re*x811p.im + self.twiddle7.re*x910p.im;
         let b514im_b = self.twiddle5.im*x118n.re + -self.twiddle9.im*x217n.re + -self.twiddle4.im*x316n.re + self.twiddle1.im*x415n.re + self.twiddle6.im*x514n.re + -self.twiddle8.im*x613n.re + -self.twiddle3.im*x712n.re + self.twiddle2.im*x811n.re + self.twiddle7.im*x910n.re;
-        let b613im_a = buffer.get_unchecked(0).im + self.twiddle6.re*x118p.im + self.twiddle7.re*x217p.im + self.twiddle1.re*x316p.im + self.twiddle5.re*x415p.im + self.twiddle8.re*x514p.im + self.twiddle2.re*x613p.im + self.twiddle4.re*x712p.im + self.twiddle9.re*x811p.im + self.twiddle3.re*x910p.im;
+        let b613im_a = input.load(0).im + self.twiddle6.re*x118p.im + self.twiddle7.re*x217p.im + self.twiddle1.re*x316p.im + self.twiddle5.re*x415p.im + self.twiddle8.re*x514p.im + self.twiddle2.re*x613p.im + self.twiddle4.re*x712p.im + self.twiddle9.re*x811p.im + self.twiddle3.re*x910p.im;
         let b613im_b = self.twiddle6.im*x118n.re + -self.twiddle7.im*x217n.re + -self.twiddle1.im*x316n.re + self.twiddle5.im*x415n.re + -self.twiddle8.im*x514n.re + -self.twiddle2.im*x613n.re + self.twiddle4.im*x712n.re + -self.twiddle9.im*x811n.re + -self.twiddle3.im*x910n.re;
-        let b712im_a = buffer.get_unchecked(0).im + self.twiddle7.re*x118p.im + self.twiddle5.re*x217p.im + self.twiddle2.re*x316p.im + self.twiddle9.re*x415p.im + self.twiddle3.re*x514p.im + self.twiddle4.re*x613p.im + self.twiddle8.re*x712p.im + self.twiddle1.re*x811p.im + self.twiddle6.re*x910p.im;
+        let b712im_a = input.load(0).im + self.twiddle7.re*x118p.im + self.twiddle5.re*x217p.im + self.twiddle2.re*x316p.im + self.twiddle9.re*x415p.im + self.twiddle3.re*x514p.im + self.twiddle4.re*x613p.im + self.twiddle8.re*x712p.im + self.twiddle1.re*x811p.im + self.twiddle6.re*x910p.im;
         let b712im_b = self.twiddle7.im*x118n.re + -self.twiddle5.im*x217n.re + self.twiddle2.im*x316n.re + self.twiddle9.im*x415n.re + -self.twiddle3.im*x514n.re + self.twiddle4.im*x613n.re + -self.twiddle8.im*x712n.re + -self.twiddle1.im*x811n.re + self.twiddle6.im*x910n.re;
-        let b811im_a = buffer.get_unchecked(0).im + self.twiddle8.re*x118p.im + self.twiddle3.re*x217p.im + self.twiddle5.re*x316p.im + self.twiddle6.re*x415p.im + self.twiddle2.re*x514p.im + self.twiddle9.re*x613p.im + self.twiddle1.re*x712p.im + self.twiddle7.re*x811p.im + self.twiddle4.re*x910p.im;
+        let b811im_a = input.load(0).im + self.twiddle8.re*x118p.im + self.twiddle3.re*x217p.im + self.twiddle5.re*x316p.im + self.twiddle6.re*x415p.im + self.twiddle2.re*x514p.im + self.twiddle9.re*x613p.im + self.twiddle1.re*x712p.im + self.twiddle7.re*x811p.im + self.twiddle4.re*x910p.im;
         let b811im_b = self.twiddle8.im*x118n.re + -self.twiddle3.im*x217n.re + self.twiddle5.im*x316n.re + -self.twiddle6.im*x415n.re + self.twiddle2.im*x514n.re + -self.twiddle9.im*x613n.re + -self.twiddle1.im*x712n.re + self.twiddle7.im*x811n.re + -self.twiddle4.im*x910n.re;
-        let b910im_a = buffer.get_unchecked(0).im + self.twiddle9.re*x118p.im + self.twiddle1.re*x217p.im + self.twiddle8.re*x316p.im + self.twiddle2.re*x415p.im + self.twiddle7.re*x514p.im + self.twiddle3.re*x613p.im + self.twiddle6.re*x712p.im + self.twiddle4.re*x811p.im + self.twiddle5.re*x910p.im;
+        let b910im_a = input.load(0).im + self.twiddle9.re*x118p.im + self.twiddle1.re*x217p.im + self.twiddle8.re*x316p.im + self.twiddle2.re*x415p.im + self.twiddle7.re*x514p.im + self.twiddle3.re*x613p.im + self.twiddle6.re*x712p.im + self.twiddle4.re*x811p.im + self.twiddle5.re*x910p.im;
         let b910im_b = self.twiddle9.im*x118n.re + -self.twiddle1.im*x217n.re + self.twiddle8.im*x316n.re + -self.twiddle2.im*x415n.re + self.twiddle7.im*x514n.re + -self.twiddle3.im*x613n.re + self.twiddle6.im*x712n.re + -self.twiddle4.im*x811n.re + self.twiddle5.im*x910n.re;
         
         let out1re = b118re_a - b118re_b;
@@ -1487,51 +1135,25 @@
         let out17im = b217im_a - b217im_b;
         let out18re = b118re_a + b118re_b;
         let out18im = b118im_a - b118im_b;
-        *buffer.get_unchecked_mut(0) = sum;
-        *buffer.get_unchecked_mut(1) = Complex{ re: out1re, im: out1im };
-        *buffer.get_unchecked_mut(2) = Complex{ re: out2re, im: out2im };
-        *buffer.get_unchecked_mut(3) = Complex{ re: out3re, im: out3im };
-        *buffer.get_unchecked_mut(4) = Complex{ re: out4re, im: out4im };
-        *buffer.get_unchecked_mut(5) = Complex{ re: out5re, im: out5im };
-        *buffer.get_unchecked_mut(6) = Complex{ re: out6re, im: out6im };
-        *buffer.get_unchecked_mut(7) = Complex{ re: out7re, im: out7im };
-        *buffer.get_unchecked_mut(8) = Complex{ re: out8re, im: out8im };
-        *buffer.get_unchecked_mut(9) = Complex{ re: out9re, im: out9im };
-        *buffer.get_unchecked_mut(10) = Complex{ re: out10re, im: out10im };
-        *buffer.get_unchecked_mut(11) = Complex{ re: out11re, im: out11im };
-        *buffer.get_unchecked_mut(12) = Complex{ re: out12re, im: out12im };
-        *buffer.get_unchecked_mut(13) = Complex{ re: out13re, im: out13im };
-        *buffer.get_unchecked_mut(14) = Complex{ re: out14re, im: out14im };
-        *buffer.get_unchecked_mut(15) = Complex{ re: out15re, im: out15im };
-        *buffer.get_unchecked_mut(16) = Complex{ re: out16re, im: out16im };
-        *buffer.get_unchecked_mut(17) = Complex{ re: out17re, im: out17im };
-        *buffer.get_unchecked_mut(18) = Complex{ re: out18re, im: out18im };
-    }
-}
-impl<T: FFTnum> FFT<T> for Butterfly19<T> {
-    fn process(&self, input: &mut [Complex<T>], output: &mut [Complex<T>]) {
-        verify_length(input, output, self.len());
-        output.copy_from_slice(input);
-
-        unsafe { self.process_inplace(output) };
-    }
-    fn process_multi(&self, input: &mut [Complex<T>], output: &mut [Complex<T>]) {
-        verify_length_divisible(input, output, self.len());
-        output.copy_from_slice(input);
-
-        unsafe { self.process_multi_inplace(output) };
-    }
-}
-impl<T> Length for Butterfly19<T> {
-    #[inline(always)]
-    fn len(&self) -> usize {
-        19
-    }
-}
-impl<T> IsInverse for Butterfly19<T> {
-    #[inline(always)]
-    fn is_inverse(&self) -> bool {
-        self.inverse
+        output.store(sum, 0);
+        output.store(Complex{ re: out1re, im: out1im }, 1);
+        output.store(Complex{ re: out2re, im: out2im }, 2);
+        output.store(Complex{ re: out3re, im: out3im }, 3);
+        output.store(Complex{ re: out4re, im: out4im }, 4);
+        output.store(Complex{ re: out5re, im: out5im }, 5);
+        output.store(Complex{ re: out6re, im: out6im }, 6);
+        output.store(Complex{ re: out7re, im: out7im }, 7);
+        output.store(Complex{ re: out8re, im: out8im }, 8);
+        output.store(Complex{ re: out9re, im: out9im }, 9);
+        output.store(Complex{ re: out10re, im: out10im }, 10);
+        output.store(Complex{ re: out11re, im: out11im }, 11);
+        output.store(Complex{ re: out12re, im: out12im }, 12);
+        output.store(Complex{ re: out13re, im: out13im }, 13);
+        output.store(Complex{ re: out14re, im: out14im }, 14);
+        output.store(Complex{ re: out15re, im: out15im }, 15);
+        output.store(Complex{ re: out16re, im: out16im }, 16);
+        output.store(Complex{ re: out17re, im: out17im }, 17);
+        output.store(Complex{ re: out18re, im: out18im }, 18);
     }
 }
 
@@ -1549,19 +1171,20 @@
     twiddle11: Complex<T>,
     inverse: bool,
 }
+boilerplate_fft_butterfly!(Butterfly23, 23, |this: &Butterfly23<_>| this.inverse);
 impl<T: FFTnum> Butterfly23<T> {
     pub fn new(inverse: bool) -> Self {
-        let twiddle1: Complex<T> = twiddles::single_twiddle(1, 23, inverse);
-        let twiddle2: Complex<T> = twiddles::single_twiddle(2, 23, inverse);
-        let twiddle3: Complex<T> = twiddles::single_twiddle(3, 23, inverse);
-        let twiddle4: Complex<T> = twiddles::single_twiddle(4, 23, inverse);
-        let twiddle5: Complex<T> = twiddles::single_twiddle(5, 23, inverse);
-        let twiddle6: Complex<T> = twiddles::single_twiddle(6, 23, inverse);
-        let twiddle7: Complex<T> = twiddles::single_twiddle(7, 23, inverse);
-        let twiddle8: Complex<T> = twiddles::single_twiddle(8, 23, inverse);
-        let twiddle9: Complex<T> = twiddles::single_twiddle(9, 23, inverse);
-        let twiddle10: Complex<T> = twiddles::single_twiddle(10, 23, inverse);
-        let twiddle11: Complex<T> = twiddles::single_twiddle(11, 23, inverse);
+        let twiddle1: Complex<T> = T::generate_twiddle_factor(1, 23, inverse);
+        let twiddle2: Complex<T> = T::generate_twiddle_factor(2, 23, inverse);
+        let twiddle3: Complex<T> = T::generate_twiddle_factor(3, 23, inverse);
+        let twiddle4: Complex<T> = T::generate_twiddle_factor(4, 23, inverse);
+        let twiddle5: Complex<T> = T::generate_twiddle_factor(5, 23, inverse);
+        let twiddle6: Complex<T> = T::generate_twiddle_factor(6, 23, inverse);
+        let twiddle7: Complex<T> = T::generate_twiddle_factor(7, 23, inverse);
+        let twiddle8: Complex<T> = T::generate_twiddle_factor(8, 23, inverse);
+        let twiddle9: Complex<T> = T::generate_twiddle_factor(9, 23, inverse);
+        let twiddle10: Complex<T> = T::generate_twiddle_factor(10, 23, inverse);
+        let twiddle11: Complex<T> = T::generate_twiddle_factor(11, 23, inverse);
         Butterfly23 { 
             twiddle1, 
             twiddle2,
@@ -1577,86 +1200,79 @@
             inverse,
         }
     }
-}
-impl<T: FFTnum> FFTButterfly<T> for Butterfly23<T> {
-    #[inline(always)]
-    unsafe fn process_multi_inplace(&self, buffer: &mut [Complex<T>]) {
-        for chunk in buffer.chunks_mut(self.len()) {
-            self.process_inplace(chunk);
-        }
-    }
-    #[inline(always)]
-    unsafe fn process_inplace(&self, buffer: &mut [Complex<T>]) {
+
+    #[inline(never)]
+    unsafe fn perform_fft_contiguous(&self, input: RawSlice<Complex<T>>, output: RawSliceMut<Complex<T>>) {
         // This function was derived in the same manner as the butterflies for length 3, 5 and 7.
         // However, instead of doing it by hand the actual code is autogenerated 
         // with the `genbutterflies.py` script in the `tools` directory.
-        let x122p = *buffer.get_unchecked(1) + *buffer.get_unchecked(22);
-        let x122n = *buffer.get_unchecked(1) - *buffer.get_unchecked(22);
-        let x221p = *buffer.get_unchecked(2) + *buffer.get_unchecked(21);
-        let x221n = *buffer.get_unchecked(2) - *buffer.get_unchecked(21);
-        let x320p = *buffer.get_unchecked(3) + *buffer.get_unchecked(20);
-        let x320n = *buffer.get_unchecked(3) - *buffer.get_unchecked(20);
-        let x419p = *buffer.get_unchecked(4) + *buffer.get_unchecked(19);
-        let x419n = *buffer.get_unchecked(4) - *buffer.get_unchecked(19);
-        let x518p = *buffer.get_unchecked(5) + *buffer.get_unchecked(18);
-        let x518n = *buffer.get_unchecked(5) - *buffer.get_unchecked(18);
-        let x617p = *buffer.get_unchecked(6) + *buffer.get_unchecked(17);
-        let x617n = *buffer.get_unchecked(6) - *buffer.get_unchecked(17);
-        let x716p = *buffer.get_unchecked(7) + *buffer.get_unchecked(16);
-        let x716n = *buffer.get_unchecked(7) - *buffer.get_unchecked(16);
-        let x815p = *buffer.get_unchecked(8) + *buffer.get_unchecked(15);
-        let x815n = *buffer.get_unchecked(8) - *buffer.get_unchecked(15);
-        let x914p = *buffer.get_unchecked(9) + *buffer.get_unchecked(14);
-        let x914n = *buffer.get_unchecked(9) - *buffer.get_unchecked(14);
-        let x1013p = *buffer.get_unchecked(10) + *buffer.get_unchecked(13);
-        let x1013n = *buffer.get_unchecked(10) - *buffer.get_unchecked(13);
-        let x1112p = *buffer.get_unchecked(11) + *buffer.get_unchecked(12);
-        let x1112n = *buffer.get_unchecked(11) - *buffer.get_unchecked(12);
-        let sum = *buffer.get_unchecked(0) + x122p + x221p + x320p + x419p + x518p + x617p + x716p + x815p + x914p + x1013p + x1112p;
-        let b122re_a = buffer.get_unchecked(0).re + self.twiddle1.re*x122p.re + self.twiddle2.re*x221p.re + self.twiddle3.re*x320p.re + self.twiddle4.re*x419p.re + self.twiddle5.re*x518p.re + self.twiddle6.re*x617p.re + self.twiddle7.re*x716p.re + self.twiddle8.re*x815p.re + self.twiddle9.re*x914p.re + self.twiddle10.re*x1013p.re + self.twiddle11.re*x1112p.re;
+        let x122p = input.load(1) + input.load(22);
+        let x122n = input.load(1) - input.load(22);
+        let x221p = input.load(2) + input.load(21);
+        let x221n = input.load(2) - input.load(21);
+        let x320p = input.load(3) + input.load(20);
+        let x320n = input.load(3) - input.load(20);
+        let x419p = input.load(4) + input.load(19);
+        let x419n = input.load(4) - input.load(19);
+        let x518p = input.load(5) + input.load(18);
+        let x518n = input.load(5) - input.load(18);
+        let x617p = input.load(6) + input.load(17);
+        let x617n = input.load(6) - input.load(17);
+        let x716p = input.load(7) + input.load(16);
+        let x716n = input.load(7) - input.load(16);
+        let x815p = input.load(8) + input.load(15);
+        let x815n = input.load(8) - input.load(15);
+        let x914p = input.load(9) + input.load(14);
+        let x914n = input.load(9) - input.load(14);
+        let x1013p = input.load(10) + input.load(13);
+        let x1013n = input.load(10) - input.load(13);
+        let x1112p = input.load(11) + input.load(12);
+        let x1112n = input.load(11) - input.load(12);
+        let sum = input.load(0) + x122p + x221p + x320p + x419p + x518p + x617p + x716p + x815p + x914p + x1013p + x1112p;
+        let b122re_a = input.load(0).re + self.twiddle1.re*x122p.re + self.twiddle2.re*x221p.re + self.twiddle3.re*x320p.re + self.twiddle4.re*x419p.re + self.twiddle5.re*x518p.re + self.twiddle6.re*x617p.re + self.twiddle7.re*x716p.re + self.twiddle8.re*x815p.re + self.twiddle9.re*x914p.re + self.twiddle10.re*x1013p.re + self.twiddle11.re*x1112p.re;
         let b122re_b = self.twiddle1.im*x122n.im + self.twiddle2.im*x221n.im + self.twiddle3.im*x320n.im + self.twiddle4.im*x419n.im + self.twiddle5.im*x518n.im + self.twiddle6.im*x617n.im + self.twiddle7.im*x716n.im + self.twiddle8.im*x815n.im + self.twiddle9.im*x914n.im + self.twiddle10.im*x1013n.im + self.twiddle11.im*x1112n.im;
-        let b221re_a = buffer.get_unchecked(0).re + self.twiddle2.re*x122p.re + self.twiddle4.re*x221p.re + self.twiddle6.re*x320p.re + self.twiddle8.re*x419p.re + self.twiddle10.re*x518p.re + self.twiddle11.re*x617p.re + self.twiddle9.re*x716p.re + self.twiddle7.re*x815p.re + self.twiddle5.re*x914p.re + self.twiddle3.re*x1013p.re + self.twiddle1.re*x1112p.re;
+        let b221re_a = input.load(0).re + self.twiddle2.re*x122p.re + self.twiddle4.re*x221p.re + self.twiddle6.re*x320p.re + self.twiddle8.re*x419p.re + self.twiddle10.re*x518p.re + self.twiddle11.re*x617p.re + self.twiddle9.re*x716p.re + self.twiddle7.re*x815p.re + self.twiddle5.re*x914p.re + self.twiddle3.re*x1013p.re + self.twiddle1.re*x1112p.re;
         let b221re_b = self.twiddle2.im*x122n.im + self.twiddle4.im*x221n.im + self.twiddle6.im*x320n.im + self.twiddle8.im*x419n.im + self.twiddle10.im*x518n.im + -self.twiddle11.im*x617n.im + -self.twiddle9.im*x716n.im + -self.twiddle7.im*x815n.im + -self.twiddle5.im*x914n.im + -self.twiddle3.im*x1013n.im + -self.twiddle1.im*x1112n.im;
-        let b320re_a = buffer.get_unchecked(0).re + self.twiddle3.re*x122p.re + self.twiddle6.re*x221p.re + self.twiddle9.re*x320p.re + self.twiddle11.re*x419p.re + self.twiddle8.re*x518p.re + self.twiddle5.re*x617p.re + self.twiddle2.re*x716p.re + self.twiddle1.re*x815p.re + self.twiddle4.re*x914p.re + self.twiddle7.re*x1013p.re + self.twiddle10.re*x1112p.re;
+        let b320re_a = input.load(0).re + self.twiddle3.re*x122p.re + self.twiddle6.re*x221p.re + self.twiddle9.re*x320p.re + self.twiddle11.re*x419p.re + self.twiddle8.re*x518p.re + self.twiddle5.re*x617p.re + self.twiddle2.re*x716p.re + self.twiddle1.re*x815p.re + self.twiddle4.re*x914p.re + self.twiddle7.re*x1013p.re + self.twiddle10.re*x1112p.re;
         let b320re_b = self.twiddle3.im*x122n.im + self.twiddle6.im*x221n.im + self.twiddle9.im*x320n.im + -self.twiddle11.im*x419n.im + -self.twiddle8.im*x518n.im + -self.twiddle5.im*x617n.im + -self.twiddle2.im*x716n.im + self.twiddle1.im*x815n.im + self.twiddle4.im*x914n.im + self.twiddle7.im*x1013n.im + self.twiddle10.im*x1112n.im;
-        let b419re_a = buffer.get_unchecked(0).re + self.twiddle4.re*x122p.re + self.twiddle8.re*x221p.re + self.twiddle11.re*x320p.re + self.twiddle7.re*x419p.re + self.twiddle3.re*x518p.re + self.twiddle1.re*x617p.re + self.twiddle5.re*x716p.re + self.twiddle9.re*x815p.re + self.twiddle10.re*x914p.re + self.twiddle6.re*x1013p.re + self.twiddle2.re*x1112p.re;
+        let b419re_a = input.load(0).re + self.twiddle4.re*x122p.re + self.twiddle8.re*x221p.re + self.twiddle11.re*x320p.re + self.twiddle7.re*x419p.re + self.twiddle3.re*x518p.re + self.twiddle1.re*x617p.re + self.twiddle5.re*x716p.re + self.twiddle9.re*x815p.re + self.twiddle10.re*x914p.re + self.twiddle6.re*x1013p.re + self.twiddle2.re*x1112p.re;
         let b419re_b = self.twiddle4.im*x122n.im + self.twiddle8.im*x221n.im + -self.twiddle11.im*x320n.im + -self.twiddle7.im*x419n.im + -self.twiddle3.im*x518n.im + self.twiddle1.im*x617n.im + self.twiddle5.im*x716n.im + self.twiddle9.im*x815n.im + -self.twiddle10.im*x914n.im + -self.twiddle6.im*x1013n.im + -self.twiddle2.im*x1112n.im;
-        let b518re_a = buffer.get_unchecked(0).re + self.twiddle5.re*x122p.re + self.twiddle10.re*x221p.re + self.twiddle8.re*x320p.re + self.twiddle3.re*x419p.re + self.twiddle2.re*x518p.re + self.twiddle7.re*x617p.re + self.twiddle11.re*x716p.re + self.twiddle6.re*x815p.re + self.twiddle1.re*x914p.re + self.twiddle4.re*x1013p.re + self.twiddle9.re*x1112p.re;
+        let b518re_a = input.load(0).re + self.twiddle5.re*x122p.re + self.twiddle10.re*x221p.re + self.twiddle8.re*x320p.re + self.twiddle3.re*x419p.re + self.twiddle2.re*x518p.re + self.twiddle7.re*x617p.re + self.twiddle11.re*x716p.re + self.twiddle6.re*x815p.re + self.twiddle1.re*x914p.re + self.twiddle4.re*x1013p.re + self.twiddle9.re*x1112p.re;
         let b518re_b = self.twiddle5.im*x122n.im + self.twiddle10.im*x221n.im + -self.twiddle8.im*x320n.im + -self.twiddle3.im*x419n.im + self.twiddle2.im*x518n.im + self.twiddle7.im*x617n.im + -self.twiddle11.im*x716n.im + -self.twiddle6.im*x815n.im + -self.twiddle1.im*x914n.im + self.twiddle4.im*x1013n.im + self.twiddle9.im*x1112n.im;
-        let b617re_a = buffer.get_unchecked(0).re + self.twiddle6.re*x122p.re + self.twiddle11.re*x221p.re + self.twiddle5.re*x320p.re + self.twiddle1.re*x419p.re + self.twiddle7.re*x518p.re + self.twiddle10.re*x617p.re + self.twiddle4.re*x716p.re + self.twiddle2.re*x815p.re + self.twiddle8.re*x914p.re + self.twiddle9.re*x1013p.re + self.twiddle3.re*x1112p.re;
+        let b617re_a = input.load(0).re + self.twiddle6.re*x122p.re + self.twiddle11.re*x221p.re + self.twiddle5.re*x320p.re + self.twiddle1.re*x419p.re + self.twiddle7.re*x518p.re + self.twiddle10.re*x617p.re + self.twiddle4.re*x716p.re + self.twiddle2.re*x815p.re + self.twiddle8.re*x914p.re + self.twiddle9.re*x1013p.re + self.twiddle3.re*x1112p.re;
         let b617re_b = self.twiddle6.im*x122n.im + -self.twiddle11.im*x221n.im + -self.twiddle5.im*x320n.im + self.twiddle1.im*x419n.im + self.twiddle7.im*x518n.im + -self.twiddle10.im*x617n.im + -self.twiddle4.im*x716n.im + self.twiddle2.im*x815n.im + self.twiddle8.im*x914n.im + -self.twiddle9.im*x1013n.im + -self.twiddle3.im*x1112n.im;
-        let b716re_a = buffer.get_unchecked(0).re + self.twiddle7.re*x122p.re + self.twiddle9.re*x221p.re + self.twiddle2.re*x320p.re + self.twiddle5.re*x419p.re + self.twiddle11.re*x518p.re + self.twiddle4.re*x617p.re + self.twiddle3.re*x716p.re + self.twiddle10.re*x815p.re + self.twiddle6.re*x914p.re + self.twiddle1.re*x1013p.re + self.twiddle8.re*x1112p.re;
+        let b716re_a = input.load(0).re + self.twiddle7.re*x122p.re + self.twiddle9.re*x221p.re + self.twiddle2.re*x320p.re + self.twiddle5.re*x419p.re + self.twiddle11.re*x518p.re + self.twiddle4.re*x617p.re + self.twiddle3.re*x716p.re + self.twiddle10.re*x815p.re + self.twiddle6.re*x914p.re + self.twiddle1.re*x1013p.re + self.twiddle8.re*x1112p.re;
         let b716re_b = self.twiddle7.im*x122n.im + -self.twiddle9.im*x221n.im + -self.twiddle2.im*x320n.im + self.twiddle5.im*x419n.im + -self.twiddle11.im*x518n.im + -self.twiddle4.im*x617n.im + self.twiddle3.im*x716n.im + self.twiddle10.im*x815n.im + -self.twiddle6.im*x914n.im + self.twiddle1.im*x1013n.im + self.twiddle8.im*x1112n.im;
-        let b815re_a = buffer.get_unchecked(0).re + self.twiddle8.re*x122p.re + self.twiddle7.re*x221p.re + self.twiddle1.re*x320p.re + self.twiddle9.re*x419p.re + self.twiddle6.re*x518p.re + self.twiddle2.re*x617p.re + self.twiddle10.re*x716p.re + self.twiddle5.re*x815p.re + self.twiddle3.re*x914p.re + self.twiddle11.re*x1013p.re + self.twiddle4.re*x1112p.re;
+        let b815re_a = input.load(0).re + self.twiddle8.re*x122p.re + self.twiddle7.re*x221p.re + self.twiddle1.re*x320p.re + self.twiddle9.re*x419p.re + self.twiddle6.re*x518p.re + self.twiddle2.re*x617p.re + self.twiddle10.re*x716p.re + self.twiddle5.re*x815p.re + self.twiddle3.re*x914p.re + self.twiddle11.re*x1013p.re + self.twiddle4.re*x1112p.re;
         let b815re_b = self.twiddle8.im*x122n.im + -self.twiddle7.im*x221n.im + self.twiddle1.im*x320n.im + self.twiddle9.im*x419n.im + -self.twiddle6.im*x518n.im + self.twiddle2.im*x617n.im + self.twiddle10.im*x716n.im + -self.twiddle5.im*x815n.im + self.twiddle3.im*x914n.im + self.twiddle11.im*x1013n.im + -self.twiddle4.im*x1112n.im;
-        let b914re_a = buffer.get_unchecked(0).re + self.twiddle9.re*x122p.re + self.twiddle5.re*x221p.re + self.twiddle4.re*x320p.re + self.twiddle10.re*x419p.re + self.twiddle1.re*x518p.re + self.twiddle8.re*x617p.re + self.twiddle6.re*x716p.re + self.twiddle3.re*x815p.re + self.twiddle11.re*x914p.re + self.twiddle2.re*x1013p.re + self.twiddle7.re*x1112p.re;
+        let b914re_a = input.load(0).re + self.twiddle9.re*x122p.re + self.twiddle5.re*x221p.re + self.twiddle4.re*x320p.re + self.twiddle10.re*x419p.re + self.twiddle1.re*x518p.re + self.twiddle8.re*x617p.re + self.twiddle6.re*x716p.re + self.twiddle3.re*x815p.re + self.twiddle11.re*x914p.re + self.twiddle2.re*x1013p.re + self.twiddle7.re*x1112p.re;
         let b914re_b = self.twiddle9.im*x122n.im + -self.twiddle5.im*x221n.im + self.twiddle4.im*x320n.im + -self.twiddle10.im*x419n.im + -self.twiddle1.im*x518n.im + self.twiddle8.im*x617n.im + -self.twiddle6.im*x716n.im + self.twiddle3.im*x815n.im + -self.twiddle11.im*x914n.im + -self.twiddle2.im*x1013n.im + self.twiddle7.im*x1112n.im;
-        let b1013re_a = buffer.get_unchecked(0).re + self.twiddle10.re*x122p.re + self.twiddle3.re*x221p.re + self.twiddle7.re*x320p.re + self.twiddle6.re*x419p.re + self.twiddle4.re*x518p.re + self.twiddle9.re*x617p.re + self.twiddle1.re*x716p.re + self.twiddle11.re*x815p.re + self.twiddle2.re*x914p.re + self.twiddle8.re*x1013p.re + self.twiddle5.re*x1112p.re;
+        let b1013re_a = input.load(0).re + self.twiddle10.re*x122p.re + self.twiddle3.re*x221p.re + self.twiddle7.re*x320p.re + self.twiddle6.re*x419p.re + self.twiddle4.re*x518p.re + self.twiddle9.re*x617p.re + self.twiddle1.re*x716p.re + self.twiddle11.re*x815p.re + self.twiddle2.re*x914p.re + self.twiddle8.re*x1013p.re + self.twiddle5.re*x1112p.re;
         let b1013re_b = self.twiddle10.im*x122n.im + -self.twiddle3.im*x221n.im + self.twiddle7.im*x320n.im + -self.twiddle6.im*x419n.im + self.twiddle4.im*x518n.im + -self.twiddle9.im*x617n.im + self.twiddle1.im*x716n.im + self.twiddle11.im*x815n.im + -self.twiddle2.im*x914n.im + self.twiddle8.im*x1013n.im + -self.twiddle5.im*x1112n.im;
-        let b1112re_a = buffer.get_unchecked(0).re + self.twiddle11.re*x122p.re + self.twiddle1.re*x221p.re + self.twiddle10.re*x320p.re + self.twiddle2.re*x419p.re + self.twiddle9.re*x518p.re + self.twiddle3.re*x617p.re + self.twiddle8.re*x716p.re + self.twiddle4.re*x815p.re + self.twiddle7.re*x914p.re + self.twiddle5.re*x1013p.re + self.twiddle6.re*x1112p.re;
+        let b1112re_a = input.load(0).re + self.twiddle11.re*x122p.re + self.twiddle1.re*x221p.re + self.twiddle10.re*x320p.re + self.twiddle2.re*x419p.re + self.twiddle9.re*x518p.re + self.twiddle3.re*x617p.re + self.twiddle8.re*x716p.re + self.twiddle4.re*x815p.re + self.twiddle7.re*x914p.re + self.twiddle5.re*x1013p.re + self.twiddle6.re*x1112p.re;
         let b1112re_b = self.twiddle11.im*x122n.im + -self.twiddle1.im*x221n.im + self.twiddle10.im*x320n.im + -self.twiddle2.im*x419n.im + self.twiddle9.im*x518n.im + -self.twiddle3.im*x617n.im + self.twiddle8.im*x716n.im + -self.twiddle4.im*x815n.im + self.twiddle7.im*x914n.im + -self.twiddle5.im*x1013n.im + self.twiddle6.im*x1112n.im;
         
-        let b122im_a = buffer.get_unchecked(0).im + self.twiddle1.re*x122p.im + self.twiddle2.re*x221p.im + self.twiddle3.re*x320p.im + self.twiddle4.re*x419p.im + self.twiddle5.re*x518p.im + self.twiddle6.re*x617p.im + self.twiddle7.re*x716p.im + self.twiddle8.re*x815p.im + self.twiddle9.re*x914p.im + self.twiddle10.re*x1013p.im + self.twiddle11.re*x1112p.im;
+        let b122im_a = input.load(0).im + self.twiddle1.re*x122p.im + self.twiddle2.re*x221p.im + self.twiddle3.re*x320p.im + self.twiddle4.re*x419p.im + self.twiddle5.re*x518p.im + self.twiddle6.re*x617p.im + self.twiddle7.re*x716p.im + self.twiddle8.re*x815p.im + self.twiddle9.re*x914p.im + self.twiddle10.re*x1013p.im + self.twiddle11.re*x1112p.im;
         let b122im_b = self.twiddle1.im*x122n.re + self.twiddle2.im*x221n.re + self.twiddle3.im*x320n.re + self.twiddle4.im*x419n.re + self.twiddle5.im*x518n.re + self.twiddle6.im*x617n.re + self.twiddle7.im*x716n.re + self.twiddle8.im*x815n.re + self.twiddle9.im*x914n.re + self.twiddle10.im*x1013n.re + self.twiddle11.im*x1112n.re;
-        let b221im_a = buffer.get_unchecked(0).im + self.twiddle2.re*x122p.im + self.twiddle4.re*x221p.im + self.twiddle6.re*x320p.im + self.twiddle8.re*x419p.im + self.twiddle10.re*x518p.im + self.twiddle11.re*x617p.im + self.twiddle9.re*x716p.im + self.twiddle7.re*x815p.im + self.twiddle5.re*x914p.im + self.twiddle3.re*x1013p.im + self.twiddle1.re*x1112p.im;
+        let b221im_a = input.load(0).im + self.twiddle2.re*x122p.im + self.twiddle4.re*x221p.im + self.twiddle6.re*x320p.im + self.twiddle8.re*x419p.im + self.twiddle10.re*x518p.im + self.twiddle11.re*x617p.im + self.twiddle9.re*x716p.im + self.twiddle7.re*x815p.im + self.twiddle5.re*x914p.im + self.twiddle3.re*x1013p.im + self.twiddle1.re*x1112p.im;
         let b221im_b = self.twiddle2.im*x122n.re + self.twiddle4.im*x221n.re + self.twiddle6.im*x320n.re + self.twiddle8.im*x419n.re + self.twiddle10.im*x518n.re + -self.twiddle11.im*x617n.re + -self.twiddle9.im*x716n.re + -self.twiddle7.im*x815n.re + -self.twiddle5.im*x914n.re + -self.twiddle3.im*x1013n.re + -self.twiddle1.im*x1112n.re;
-        let b320im_a = buffer.get_unchecked(0).im + self.twiddle3.re*x122p.im + self.twiddle6.re*x221p.im + self.twiddle9.re*x320p.im + self.twiddle11.re*x419p.im + self.twiddle8.re*x518p.im + self.twiddle5.re*x617p.im + self.twiddle2.re*x716p.im + self.twiddle1.re*x815p.im + self.twiddle4.re*x914p.im + self.twiddle7.re*x1013p.im + self.twiddle10.re*x1112p.im;
+        let b320im_a = input.load(0).im + self.twiddle3.re*x122p.im + self.twiddle6.re*x221p.im + self.twiddle9.re*x320p.im + self.twiddle11.re*x419p.im + self.twiddle8.re*x518p.im + self.twiddle5.re*x617p.im + self.twiddle2.re*x716p.im + self.twiddle1.re*x815p.im + self.twiddle4.re*x914p.im + self.twiddle7.re*x1013p.im + self.twiddle10.re*x1112p.im;
         let b320im_b = self.twiddle3.im*x122n.re + self.twiddle6.im*x221n.re + self.twiddle9.im*x320n.re + -self.twiddle11.im*x419n.re + -self.twiddle8.im*x518n.re + -self.twiddle5.im*x617n.re + -self.twiddle2.im*x716n.re + self.twiddle1.im*x815n.re + self.twiddle4.im*x914n.re + self.twiddle7.im*x1013n.re + self.twiddle10.im*x1112n.re;
-        let b419im_a = buffer.get_unchecked(0).im + self.twiddle4.re*x122p.im + self.twiddle8.re*x221p.im + self.twiddle11.re*x320p.im + self.twiddle7.re*x419p.im + self.twiddle3.re*x518p.im + self.twiddle1.re*x617p.im + self.twiddle5.re*x716p.im + self.twiddle9.re*x815p.im + self.twiddle10.re*x914p.im + self.twiddle6.re*x1013p.im + self.twiddle2.re*x1112p.im;
+        let b419im_a = input.load(0).im + self.twiddle4.re*x122p.im + self.twiddle8.re*x221p.im + self.twiddle11.re*x320p.im + self.twiddle7.re*x419p.im + self.twiddle3.re*x518p.im + self.twiddle1.re*x617p.im + self.twiddle5.re*x716p.im + self.twiddle9.re*x815p.im + self.twiddle10.re*x914p.im + self.twiddle6.re*x1013p.im + self.twiddle2.re*x1112p.im;
         let b419im_b = self.twiddle4.im*x122n.re + self.twiddle8.im*x221n.re + -self.twiddle11.im*x320n.re + -self.twiddle7.im*x419n.re + -self.twiddle3.im*x518n.re + self.twiddle1.im*x617n.re + self.twiddle5.im*x716n.re + self.twiddle9.im*x815n.re + -self.twiddle10.im*x914n.re + -self.twiddle6.im*x1013n.re + -self.twiddle2.im*x1112n.re;
-        let b518im_a = buffer.get_unchecked(0).im + self.twiddle5.re*x122p.im + self.twiddle10.re*x221p.im + self.twiddle8.re*x320p.im + self.twiddle3.re*x419p.im + self.twiddle2.re*x518p.im + self.twiddle7.re*x617p.im + self.twiddle11.re*x716p.im + self.twiddle6.re*x815p.im + self.twiddle1.re*x914p.im + self.twiddle4.re*x1013p.im + self.twiddle9.re*x1112p.im;
+        let b518im_a = input.load(0).im + self.twiddle5.re*x122p.im + self.twiddle10.re*x221p.im + self.twiddle8.re*x320p.im + self.twiddle3.re*x419p.im + self.twiddle2.re*x518p.im + self.twiddle7.re*x617p.im + self.twiddle11.re*x716p.im + self.twiddle6.re*x815p.im + self.twiddle1.re*x914p.im + self.twiddle4.re*x1013p.im + self.twiddle9.re*x1112p.im;
         let b518im_b = self.twiddle5.im*x122n.re + self.twiddle10.im*x221n.re + -self.twiddle8.im*x320n.re + -self.twiddle3.im*x419n.re + self.twiddle2.im*x518n.re + self.twiddle7.im*x617n.re + -self.twiddle11.im*x716n.re + -self.twiddle6.im*x815n.re + -self.twiddle1.im*x914n.re + self.twiddle4.im*x1013n.re + self.twiddle9.im*x1112n.re;
-        let b617im_a = buffer.get_unchecked(0).im + self.twiddle6.re*x122p.im + self.twiddle11.re*x221p.im + self.twiddle5.re*x320p.im + self.twiddle1.re*x419p.im + self.twiddle7.re*x518p.im + self.twiddle10.re*x617p.im + self.twiddle4.re*x716p.im + self.twiddle2.re*x815p.im + self.twiddle8.re*x914p.im + self.twiddle9.re*x1013p.im + self.twiddle3.re*x1112p.im;
+        let b617im_a = input.load(0).im + self.twiddle6.re*x122p.im + self.twiddle11.re*x221p.im + self.twiddle5.re*x320p.im + self.twiddle1.re*x419p.im + self.twiddle7.re*x518p.im + self.twiddle10.re*x617p.im + self.twiddle4.re*x716p.im + self.twiddle2.re*x815p.im + self.twiddle8.re*x914p.im + self.twiddle9.re*x1013p.im + self.twiddle3.re*x1112p.im;
         let b617im_b = self.twiddle6.im*x122n.re + -self.twiddle11.im*x221n.re + -self.twiddle5.im*x320n.re + self.twiddle1.im*x419n.re + self.twiddle7.im*x518n.re + -self.twiddle10.im*x617n.re + -self.twiddle4.im*x716n.re + self.twiddle2.im*x815n.re + self.twiddle8.im*x914n.re + -self.twiddle9.im*x1013n.re + -self.twiddle3.im*x1112n.re;
-        let b716im_a = buffer.get_unchecked(0).im + self.twiddle7.re*x122p.im + self.twiddle9.re*x221p.im + self.twiddle2.re*x320p.im + self.twiddle5.re*x419p.im + self.twiddle11.re*x518p.im + self.twiddle4.re*x617p.im + self.twiddle3.re*x716p.im + self.twiddle10.re*x815p.im + self.twiddle6.re*x914p.im + self.twiddle1.re*x1013p.im + self.twiddle8.re*x1112p.im;
+        let b716im_a = input.load(0).im + self.twiddle7.re*x122p.im + self.twiddle9.re*x221p.im + self.twiddle2.re*x320p.im + self.twiddle5.re*x419p.im + self.twiddle11.re*x518p.im + self.twiddle4.re*x617p.im + self.twiddle3.re*x716p.im + self.twiddle10.re*x815p.im + self.twiddle6.re*x914p.im + self.twiddle1.re*x1013p.im + self.twiddle8.re*x1112p.im;
         let b716im_b = self.twiddle7.im*x122n.re + -self.twiddle9.im*x221n.re + -self.twiddle2.im*x320n.re + self.twiddle5.im*x419n.re + -self.twiddle11.im*x518n.re + -self.twiddle4.im*x617n.re + self.twiddle3.im*x716n.re + self.twiddle10.im*x815n.re + -self.twiddle6.im*x914n.re + self.twiddle1.im*x1013n.re + self.twiddle8.im*x1112n.re;
-        let b815im_a = buffer.get_unchecked(0).im + self.twiddle8.re*x122p.im + self.twiddle7.re*x221p.im + self.twiddle1.re*x320p.im + self.twiddle9.re*x419p.im + self.twiddle6.re*x518p.im + self.twiddle2.re*x617p.im + self.twiddle10.re*x716p.im + self.twiddle5.re*x815p.im + self.twiddle3.re*x914p.im + self.twiddle11.re*x1013p.im + self.twiddle4.re*x1112p.im;
+        let b815im_a = input.load(0).im + self.twiddle8.re*x122p.im + self.twiddle7.re*x221p.im + self.twiddle1.re*x320p.im + self.twiddle9.re*x419p.im + self.twiddle6.re*x518p.im + self.twiddle2.re*x617p.im + self.twiddle10.re*x716p.im + self.twiddle5.re*x815p.im + self.twiddle3.re*x914p.im + self.twiddle11.re*x1013p.im + self.twiddle4.re*x1112p.im;
         let b815im_b = self.twiddle8.im*x122n.re + -self.twiddle7.im*x221n.re + self.twiddle1.im*x320n.re + self.twiddle9.im*x419n.re + -self.twiddle6.im*x518n.re + self.twiddle2.im*x617n.re + self.twiddle10.im*x716n.re + -self.twiddle5.im*x815n.re + self.twiddle3.im*x914n.re + self.twiddle11.im*x1013n.re + -self.twiddle4.im*x1112n.re;
-        let b914im_a = buffer.get_unchecked(0).im + self.twiddle9.re*x122p.im + self.twiddle5.re*x221p.im + self.twiddle4.re*x320p.im + self.twiddle10.re*x419p.im + self.twiddle1.re*x518p.im + self.twiddle8.re*x617p.im + self.twiddle6.re*x716p.im + self.twiddle3.re*x815p.im + self.twiddle11.re*x914p.im + self.twiddle2.re*x1013p.im + self.twiddle7.re*x1112p.im;
+        let b914im_a = input.load(0).im + self.twiddle9.re*x122p.im + self.twiddle5.re*x221p.im + self.twiddle4.re*x320p.im + self.twiddle10.re*x419p.im + self.twiddle1.re*x518p.im + self.twiddle8.re*x617p.im + self.twiddle6.re*x716p.im + self.twiddle3.re*x815p.im + self.twiddle11.re*x914p.im + self.twiddle2.re*x1013p.im + self.twiddle7.re*x1112p.im;
         let b914im_b = self.twiddle9.im*x122n.re + -self.twiddle5.im*x221n.re + self.twiddle4.im*x320n.re + -self.twiddle10.im*x419n.re + -self.twiddle1.im*x518n.re + self.twiddle8.im*x617n.re + -self.twiddle6.im*x716n.re + self.twiddle3.im*x815n.re + -self.twiddle11.im*x914n.re + -self.twiddle2.im*x1013n.re + self.twiddle7.im*x1112n.re;
-        let b1013im_a = buffer.get_unchecked(0).im + self.twiddle10.re*x122p.im + self.twiddle3.re*x221p.im + self.twiddle7.re*x320p.im + self.twiddle6.re*x419p.im + self.twiddle4.re*x518p.im + self.twiddle9.re*x617p.im + self.twiddle1.re*x716p.im + self.twiddle11.re*x815p.im + self.twiddle2.re*x914p.im + self.twiddle8.re*x1013p.im + self.twiddle5.re*x1112p.im;
+        let b1013im_a = input.load(0).im + self.twiddle10.re*x122p.im + self.twiddle3.re*x221p.im + self.twiddle7.re*x320p.im + self.twiddle6.re*x419p.im + self.twiddle4.re*x518p.im + self.twiddle9.re*x617p.im + self.twiddle1.re*x716p.im + self.twiddle11.re*x815p.im + self.twiddle2.re*x914p.im + self.twiddle8.re*x1013p.im + self.twiddle5.re*x1112p.im;
         let b1013im_b = self.twiddle10.im*x122n.re + -self.twiddle3.im*x221n.re + self.twiddle7.im*x320n.re + -self.twiddle6.im*x419n.re + self.twiddle4.im*x518n.re + -self.twiddle9.im*x617n.re + self.twiddle1.im*x716n.re + self.twiddle11.im*x815n.re + -self.twiddle2.im*x914n.re + self.twiddle8.im*x1013n.re + -self.twiddle5.im*x1112n.re;
-        let b1112im_a = buffer.get_unchecked(0).im + self.twiddle11.re*x122p.im + self.twiddle1.re*x221p.im + self.twiddle10.re*x320p.im + self.twiddle2.re*x419p.im + self.twiddle9.re*x518p.im + self.twiddle3.re*x617p.im + self.twiddle8.re*x716p.im + self.twiddle4.re*x815p.im + self.twiddle7.re*x914p.im + self.twiddle5.re*x1013p.im + self.twiddle6.re*x1112p.im;
+        let b1112im_a = input.load(0).im + self.twiddle11.re*x122p.im + self.twiddle1.re*x221p.im + self.twiddle10.re*x320p.im + self.twiddle2.re*x419p.im + self.twiddle9.re*x518p.im + self.twiddle3.re*x617p.im + self.twiddle8.re*x716p.im + self.twiddle4.re*x815p.im + self.twiddle7.re*x914p.im + self.twiddle5.re*x1013p.im + self.twiddle6.re*x1112p.im;
         let b1112im_b = self.twiddle11.im*x122n.re + -self.twiddle1.im*x221n.re + self.twiddle10.im*x320n.re + -self.twiddle2.im*x419n.re + self.twiddle9.im*x518n.re + -self.twiddle3.im*x617n.re + self.twiddle8.im*x716n.re + -self.twiddle4.im*x815n.re + self.twiddle7.im*x914n.re + -self.twiddle5.im*x1013n.re + self.twiddle6.im*x1112n.re;
         
         let out1re = b122re_a - b122re_b;
@@ -1703,55 +1319,29 @@
         let out21im = b221im_a - b221im_b;
         let out22re = b122re_a + b122re_b;
         let out22im = b122im_a - b122im_b;
-        *buffer.get_unchecked_mut(0) = sum;
-        *buffer.get_unchecked_mut(1) = Complex{ re: out1re, im: out1im };
-        *buffer.get_unchecked_mut(2) = Complex{ re: out2re, im: out2im };
-        *buffer.get_unchecked_mut(3) = Complex{ re: out3re, im: out3im };
-        *buffer.get_unchecked_mut(4) = Complex{ re: out4re, im: out4im };
-        *buffer.get_unchecked_mut(5) = Complex{ re: out5re, im: out5im };
-        *buffer.get_unchecked_mut(6) = Complex{ re: out6re, im: out6im };
-        *buffer.get_unchecked_mut(7) = Complex{ re: out7re, im: out7im };
-        *buffer.get_unchecked_mut(8) = Complex{ re: out8re, im: out8im };
-        *buffer.get_unchecked_mut(9) = Complex{ re: out9re, im: out9im };
-        *buffer.get_unchecked_mut(10) = Complex{ re: out10re, im: out10im };
-        *buffer.get_unchecked_mut(11) = Complex{ re: out11re, im: out11im };
-        *buffer.get_unchecked_mut(12) = Complex{ re: out12re, im: out12im };
-        *buffer.get_unchecked_mut(13) = Complex{ re: out13re, im: out13im };
-        *buffer.get_unchecked_mut(14) = Complex{ re: out14re, im: out14im };
-        *buffer.get_unchecked_mut(15) = Complex{ re: out15re, im: out15im };
-        *buffer.get_unchecked_mut(16) = Complex{ re: out16re, im: out16im };
-        *buffer.get_unchecked_mut(17) = Complex{ re: out17re, im: out17im };
-        *buffer.get_unchecked_mut(18) = Complex{ re: out18re, im: out18im };
-        *buffer.get_unchecked_mut(19) = Complex{ re: out19re, im: out19im };
-        *buffer.get_unchecked_mut(20) = Complex{ re: out20re, im: out20im };
-        *buffer.get_unchecked_mut(21) = Complex{ re: out21re, im: out21im };
-        *buffer.get_unchecked_mut(22) = Complex{ re: out22re, im: out22im };
-    }
-}
-impl<T: FFTnum> FFT<T> for Butterfly23<T> {
-    fn process(&self, input: &mut [Complex<T>], output: &mut [Complex<T>]) {
-        verify_length(input, output, self.len());
-        output.copy_from_slice(input);
-
-        unsafe { self.process_inplace(output) };
-    }
-    fn process_multi(&self, input: &mut [Complex<T>], output: &mut [Complex<T>]) {
-        verify_length_divisible(input, output, self.len());
-        output.copy_from_slice(input);
-
-        unsafe { self.process_multi_inplace(output) };
-    }
-}
-impl<T> Length for Butterfly23<T> {
-    #[inline(always)]
-    fn len(&self) -> usize {
-        23
-    }
-}
-impl<T> IsInverse for Butterfly23<T> {
-    #[inline(always)]
-    fn is_inverse(&self) -> bool {
-        self.inverse
+        output.store(sum, 0);
+        output.store(Complex{ re: out1re, im: out1im }, 1);
+        output.store(Complex{ re: out2re, im: out2im }, 2);
+        output.store(Complex{ re: out3re, im: out3im }, 3);
+        output.store(Complex{ re: out4re, im: out4im }, 4);
+        output.store(Complex{ re: out5re, im: out5im }, 5);
+        output.store(Complex{ re: out6re, im: out6im }, 6);
+        output.store(Complex{ re: out7re, im: out7im }, 7);
+        output.store(Complex{ re: out8re, im: out8im }, 8);
+        output.store(Complex{ re: out9re, im: out9im }, 9);
+        output.store(Complex{ re: out10re, im: out10im }, 10);
+        output.store(Complex{ re: out11re, im: out11im }, 11);
+        output.store(Complex{ re: out12re, im: out12im }, 12);
+        output.store(Complex{ re: out13re, im: out13im }, 13);
+        output.store(Complex{ re: out14re, im: out14im }, 14);
+        output.store(Complex{ re: out15re, im: out15im }, 15);
+        output.store(Complex{ re: out16re, im: out16im }, 16);
+        output.store(Complex{ re: out17re, im: out17im }, 17);
+        output.store(Complex{ re: out18re, im: out18im }, 18);
+        output.store(Complex{ re: out19re, im: out19im }, 19);
+        output.store(Complex{ re: out20re, im: out20im }, 20);
+        output.store(Complex{ re: out21re, im: out21im }, 21);
+        output.store(Complex{ re: out22re, im: out22im }, 22);
     }
 }
 
@@ -1772,22 +1362,23 @@
     twiddle14: Complex<T>,
     inverse: bool,
 }
+boilerplate_fft_butterfly!(Butterfly29, 29, |this: &Butterfly29<_>| this.inverse);
 impl<T: FFTnum> Butterfly29<T> {
     pub fn new(inverse: bool) -> Self {
-        let twiddle1: Complex<T> = twiddles::single_twiddle(1, 29, inverse);
-        let twiddle2: Complex<T> = twiddles::single_twiddle(2, 29, inverse);
-        let twiddle3: Complex<T> = twiddles::single_twiddle(3, 29, inverse);
-        let twiddle4: Complex<T> = twiddles::single_twiddle(4, 29, inverse);
-        let twiddle5: Complex<T> = twiddles::single_twiddle(5, 29, inverse);
-        let twiddle6: Complex<T> = twiddles::single_twiddle(6, 29, inverse);
-        let twiddle7: Complex<T> = twiddles::single_twiddle(7, 29, inverse);
-        let twiddle8: Complex<T> = twiddles::single_twiddle(8, 29, inverse);
-        let twiddle9: Complex<T> = twiddles::single_twiddle(9, 29, inverse);
-        let twiddle10: Complex<T> = twiddles::single_twiddle(10, 29, inverse);
-        let twiddle11: Complex<T> = twiddles::single_twiddle(11, 29, inverse);
-        let twiddle12: Complex<T> = twiddles::single_twiddle(12, 29, inverse);
-        let twiddle13: Complex<T> = twiddles::single_twiddle(13, 29, inverse);
-        let twiddle14: Complex<T> = twiddles::single_twiddle(14, 29, inverse);
+        let twiddle1: Complex<T> = T::generate_twiddle_factor(1, 29, inverse);
+        let twiddle2: Complex<T> = T::generate_twiddle_factor(2, 29, inverse);
+        let twiddle3: Complex<T> = T::generate_twiddle_factor(3, 29, inverse);
+        let twiddle4: Complex<T> = T::generate_twiddle_factor(4, 29, inverse);
+        let twiddle5: Complex<T> = T::generate_twiddle_factor(5, 29, inverse);
+        let twiddle6: Complex<T> = T::generate_twiddle_factor(6, 29, inverse);
+        let twiddle7: Complex<T> = T::generate_twiddle_factor(7, 29, inverse);
+        let twiddle8: Complex<T> = T::generate_twiddle_factor(8, 29, inverse);
+        let twiddle9: Complex<T> = T::generate_twiddle_factor(9, 29, inverse);
+        let twiddle10: Complex<T> = T::generate_twiddle_factor(10, 29, inverse);
+        let twiddle11: Complex<T> = T::generate_twiddle_factor(11, 29, inverse);
+        let twiddle12: Complex<T> = T::generate_twiddle_factor(12, 29, inverse);
+        let twiddle13: Complex<T> = T::generate_twiddle_factor(13, 29, inverse);
+        let twiddle14: Complex<T> = T::generate_twiddle_factor(14, 29, inverse);
         Butterfly29 { 
             twiddle1, 
             twiddle2,
@@ -1806,104 +1397,97 @@
             inverse,
         }
     }
-}
-impl<T: FFTnum> FFTButterfly<T> for Butterfly29<T> {
-    #[inline(always)]
-    unsafe fn process_multi_inplace(&self, buffer: &mut [Complex<T>]) {
-        for chunk in buffer.chunks_mut(self.len()) {
-            self.process_inplace(chunk);
-        }
-    }
-    #[inline(always)]
-    unsafe fn process_inplace(&self, buffer: &mut [Complex<T>]) {
+
+    #[inline(never)]
+    unsafe fn perform_fft_contiguous(&self, input: RawSlice<Complex<T>>, output: RawSliceMut<Complex<T>>) {
         // This function was derived in the same manner as the butterflies for length 3, 5 and 7.
         // However, instead of doing it by hand the actual code is autogenerated 
         // with the `genbutterflies.py` script in the `tools` directory.
-        let x128p = *buffer.get_unchecked(1) + *buffer.get_unchecked(28);
-        let x128n = *buffer.get_unchecked(1) - *buffer.get_unchecked(28);
-        let x227p = *buffer.get_unchecked(2) + *buffer.get_unchecked(27);
-        let x227n = *buffer.get_unchecked(2) - *buffer.get_unchecked(27);
-        let x326p = *buffer.get_unchecked(3) + *buffer.get_unchecked(26);
-        let x326n = *buffer.get_unchecked(3) - *buffer.get_unchecked(26);
-        let x425p = *buffer.get_unchecked(4) + *buffer.get_unchecked(25);
-        let x425n = *buffer.get_unchecked(4) - *buffer.get_unchecked(25);
-        let x524p = *buffer.get_unchecked(5) + *buffer.get_unchecked(24);
-        let x524n = *buffer.get_unchecked(5) - *buffer.get_unchecked(24);
-        let x623p = *buffer.get_unchecked(6) + *buffer.get_unchecked(23);
-        let x623n = *buffer.get_unchecked(6) - *buffer.get_unchecked(23);
-        let x722p = *buffer.get_unchecked(7) + *buffer.get_unchecked(22);
-        let x722n = *buffer.get_unchecked(7) - *buffer.get_unchecked(22);
-        let x821p = *buffer.get_unchecked(8) + *buffer.get_unchecked(21);
-        let x821n = *buffer.get_unchecked(8) - *buffer.get_unchecked(21);
-        let x920p = *buffer.get_unchecked(9) + *buffer.get_unchecked(20);
-        let x920n = *buffer.get_unchecked(9) - *buffer.get_unchecked(20);
-        let x1019p = *buffer.get_unchecked(10) + *buffer.get_unchecked(19);
-        let x1019n = *buffer.get_unchecked(10) - *buffer.get_unchecked(19);
-        let x1118p = *buffer.get_unchecked(11) + *buffer.get_unchecked(18);
-        let x1118n = *buffer.get_unchecked(11) - *buffer.get_unchecked(18);
-        let x1217p = *buffer.get_unchecked(12) + *buffer.get_unchecked(17);
-        let x1217n = *buffer.get_unchecked(12) - *buffer.get_unchecked(17);
-        let x1316p = *buffer.get_unchecked(13) + *buffer.get_unchecked(16);
-        let x1316n = *buffer.get_unchecked(13) - *buffer.get_unchecked(16);
-        let x1415p = *buffer.get_unchecked(14) + *buffer.get_unchecked(15);
-        let x1415n = *buffer.get_unchecked(14) - *buffer.get_unchecked(15);
-        let sum = *buffer.get_unchecked(0) + x128p + x227p + x326p + x425p + x524p + x623p + x722p + x821p + x920p + x1019p + x1118p + x1217p + x1316p + x1415p;
-        let b128re_a = buffer.get_unchecked(0).re + self.twiddle1.re*x128p.re + self.twiddle2.re*x227p.re + self.twiddle3.re*x326p.re + self.twiddle4.re*x425p.re + self.twiddle5.re*x524p.re + self.twiddle6.re*x623p.re + self.twiddle7.re*x722p.re + self.twiddle8.re*x821p.re + self.twiddle9.re*x920p.re + self.twiddle10.re*x1019p.re + self.twiddle11.re*x1118p.re + self.twiddle12.re*x1217p.re + self.twiddle13.re*x1316p.re + self.twiddle14.re*x1415p.re;
+        let x128p = input.load(1) + input.load(28);
+        let x128n = input.load(1) - input.load(28);
+        let x227p = input.load(2) + input.load(27);
+        let x227n = input.load(2) - input.load(27);
+        let x326p = input.load(3) + input.load(26);
+        let x326n = input.load(3) - input.load(26);
+        let x425p = input.load(4) + input.load(25);
+        let x425n = input.load(4) - input.load(25);
+        let x524p = input.load(5) + input.load(24);
+        let x524n = input.load(5) - input.load(24);
+        let x623p = input.load(6) + input.load(23);
+        let x623n = input.load(6) - input.load(23);
+        let x722p = input.load(7) + input.load(22);
+        let x722n = input.load(7) - input.load(22);
+        let x821p = input.load(8) + input.load(21);
+        let x821n = input.load(8) - input.load(21);
+        let x920p = input.load(9) + input.load(20);
+        let x920n = input.load(9) - input.load(20);
+        let x1019p = input.load(10) + input.load(19);
+        let x1019n = input.load(10) - input.load(19);
+        let x1118p = input.load(11) + input.load(18);
+        let x1118n = input.load(11) - input.load(18);
+        let x1217p = input.load(12) + input.load(17);
+        let x1217n = input.load(12) - input.load(17);
+        let x1316p = input.load(13) + input.load(16);
+        let x1316n = input.load(13) - input.load(16);
+        let x1415p = input.load(14) + input.load(15);
+        let x1415n = input.load(14) - input.load(15);
+        let sum = input.load(0) + x128p + x227p + x326p + x425p + x524p + x623p + x722p + x821p + x920p + x1019p + x1118p + x1217p + x1316p + x1415p;
+        let b128re_a = input.load(0).re + self.twiddle1.re*x128p.re + self.twiddle2.re*x227p.re + self.twiddle3.re*x326p.re + self.twiddle4.re*x425p.re + self.twiddle5.re*x524p.re + self.twiddle6.re*x623p.re + self.twiddle7.re*x722p.re + self.twiddle8.re*x821p.re + self.twiddle9.re*x920p.re + self.twiddle10.re*x1019p.re + self.twiddle11.re*x1118p.re + self.twiddle12.re*x1217p.re + self.twiddle13.re*x1316p.re + self.twiddle14.re*x1415p.re;
         let b128re_b = self.twiddle1.im*x128n.im + self.twiddle2.im*x227n.im + self.twiddle3.im*x326n.im + self.twiddle4.im*x425n.im + self.twiddle5.im*x524n.im + self.twiddle6.im*x623n.im + self.twiddle7.im*x722n.im + self.twiddle8.im*x821n.im + self.twiddle9.im*x920n.im + self.twiddle10.im*x1019n.im + self.twiddle11.im*x1118n.im + self.twiddle12.im*x1217n.im + self.twiddle13.im*x1316n.im + self.twiddle14.im*x1415n.im;
-        let b227re_a = buffer.get_unchecked(0).re + self.twiddle2.re*x128p.re + self.twiddle4.re*x227p.re + self.twiddle6.re*x326p.re + self.twiddle8.re*x425p.re + self.twiddle10.re*x524p.re + self.twiddle12.re*x623p.re + self.twiddle14.re*x722p.re + self.twiddle13.re*x821p.re + self.twiddle11.re*x920p.re + self.twiddle9.re*x1019p.re + self.twiddle7.re*x1118p.re + self.twiddle5.re*x1217p.re + self.twiddle3.re*x1316p.re + self.twiddle1.re*x1415p.re;
+        let b227re_a = input.load(0).re + self.twiddle2.re*x128p.re + self.twiddle4.re*x227p.re + self.twiddle6.re*x326p.re + self.twiddle8.re*x425p.re + self.twiddle10.re*x524p.re + self.twiddle12.re*x623p.re + self.twiddle14.re*x722p.re + self.twiddle13.re*x821p.re + self.twiddle11.re*x920p.re + self.twiddle9.re*x1019p.re + self.twiddle7.re*x1118p.re + self.twiddle5.re*x1217p.re + self.twiddle3.re*x1316p.re + self.twiddle1.re*x1415p.re;
         let b227re_b = self.twiddle2.im*x128n.im + self.twiddle4.im*x227n.im + self.twiddle6.im*x326n.im + self.twiddle8.im*x425n.im + self.twiddle10.im*x524n.im + self.twiddle12.im*x623n.im + self.twiddle14.im*x722n.im + -self.twiddle13.im*x821n.im + -self.twiddle11.im*x920n.im + -self.twiddle9.im*x1019n.im + -self.twiddle7.im*x1118n.im + -self.twiddle5.im*x1217n.im + -self.twiddle3.im*x1316n.im + -self.twiddle1.im*x1415n.im;
-        let b326re_a = buffer.get_unchecked(0).re + self.twiddle3.re*x128p.re + self.twiddle6.re*x227p.re + self.twiddle9.re*x326p.re + self.twiddle12.re*x425p.re + self.twiddle14.re*x524p.re + self.twiddle11.re*x623p.re + self.twiddle8.re*x722p.re + self.twiddle5.re*x821p.re + self.twiddle2.re*x920p.re + self.twiddle1.re*x1019p.re + self.twiddle4.re*x1118p.re + self.twiddle7.re*x1217p.re + self.twiddle10.re*x1316p.re + self.twiddle13.re*x1415p.re;
+        let b326re_a = input.load(0).re + self.twiddle3.re*x128p.re + self.twiddle6.re*x227p.re + self.twiddle9.re*x326p.re + self.twiddle12.re*x425p.re + self.twiddle14.re*x524p.re + self.twiddle11.re*x623p.re + self.twiddle8.re*x722p.re + self.twiddle5.re*x821p.re + self.twiddle2.re*x920p.re + self.twiddle1.re*x1019p.re + self.twiddle4.re*x1118p.re + self.twiddle7.re*x1217p.re + self.twiddle10.re*x1316p.re + self.twiddle13.re*x1415p.re;
         let b326re_b = self.twiddle3.im*x128n.im + self.twiddle6.im*x227n.im + self.twiddle9.im*x326n.im + self.twiddle12.im*x425n.im + -self.twiddle14.im*x524n.im + -self.twiddle11.im*x623n.im + -self.twiddle8.im*x722n.im + -self.twiddle5.im*x821n.im + -self.twiddle2.im*x920n.im + self.twiddle1.im*x1019n.im + self.twiddle4.im*x1118n.im + self.twiddle7.im*x1217n.im + self.twiddle10.im*x1316n.im + self.twiddle13.im*x1415n.im;
-        let b425re_a = buffer.get_unchecked(0).re + self.twiddle4.re*x128p.re + self.twiddle8.re*x227p.re + self.twiddle12.re*x326p.re + self.twiddle13.re*x425p.re + self.twiddle9.re*x524p.re + self.twiddle5.re*x623p.re + self.twiddle1.re*x722p.re + self.twiddle3.re*x821p.re + self.twiddle7.re*x920p.re + self.twiddle11.re*x1019p.re + self.twiddle14.re*x1118p.re + self.twiddle10.re*x1217p.re + self.twiddle6.re*x1316p.re + self.twiddle2.re*x1415p.re;
+        let b425re_a = input.load(0).re + self.twiddle4.re*x128p.re + self.twiddle8.re*x227p.re + self.twiddle12.re*x326p.re + self.twiddle13.re*x425p.re + self.twiddle9.re*x524p.re + self.twiddle5.re*x623p.re + self.twiddle1.re*x722p.re + self.twiddle3.re*x821p.re + self.twiddle7.re*x920p.re + self.twiddle11.re*x1019p.re + self.twiddle14.re*x1118p.re + self.twiddle10.re*x1217p.re + self.twiddle6.re*x1316p.re + self.twiddle2.re*x1415p.re;
         let b425re_b = self.twiddle4.im*x128n.im + self.twiddle8.im*x227n.im + self.twiddle12.im*x326n.im + -self.twiddle13.im*x425n.im + -self.twiddle9.im*x524n.im + -self.twiddle5.im*x623n.im + -self.twiddle1.im*x722n.im + self.twiddle3.im*x821n.im + self.twiddle7.im*x920n.im + self.twiddle11.im*x1019n.im + -self.twiddle14.im*x1118n.im + -self.twiddle10.im*x1217n.im + -self.twiddle6.im*x1316n.im + -self.twiddle2.im*x1415n.im;
-        let b524re_a = buffer.get_unchecked(0).re + self.twiddle5.re*x128p.re + self.twiddle10.re*x227p.re + self.twiddle14.re*x326p.re + self.twiddle9.re*x425p.re + self.twiddle4.re*x524p.re + self.twiddle1.re*x623p.re + self.twiddle6.re*x722p.re + self.twiddle11.re*x821p.re + self.twiddle13.re*x920p.re + self.twiddle8.re*x1019p.re + self.twiddle3.re*x1118p.re + self.twiddle2.re*x1217p.re + self.twiddle7.re*x1316p.re + self.twiddle12.re*x1415p.re;
+        let b524re_a = input.load(0).re + self.twiddle5.re*x128p.re + self.twiddle10.re*x227p.re + self.twiddle14.re*x326p.re + self.twiddle9.re*x425p.re + self.twiddle4.re*x524p.re + self.twiddle1.re*x623p.re + self.twiddle6.re*x722p.re + self.twiddle11.re*x821p.re + self.twiddle13.re*x920p.re + self.twiddle8.re*x1019p.re + self.twiddle3.re*x1118p.re + self.twiddle2.re*x1217p.re + self.twiddle7.re*x1316p.re + self.twiddle12.re*x1415p.re;
         let b524re_b = self.twiddle5.im*x128n.im + self.twiddle10.im*x227n.im + -self.twiddle14.im*x326n.im + -self.twiddle9.im*x425n.im + -self.twiddle4.im*x524n.im + self.twiddle1.im*x623n.im + self.twiddle6.im*x722n.im + self.twiddle11.im*x821n.im + -self.twiddle13.im*x920n.im + -self.twiddle8.im*x1019n.im + -self.twiddle3.im*x1118n.im + self.twiddle2.im*x1217n.im + self.twiddle7.im*x1316n.im + self.twiddle12.im*x1415n.im;
-        let b623re_a = buffer.get_unchecked(0).re + self.twiddle6.re*x128p.re + self.twiddle12.re*x227p.re + self.twiddle11.re*x326p.re + self.twiddle5.re*x425p.re + self.twiddle1.re*x524p.re + self.twiddle7.re*x623p.re + self.twiddle13.re*x722p.re + self.twiddle10.re*x821p.re + self.twiddle4.re*x920p.re + self.twiddle2.re*x1019p.re + self.twiddle8.re*x1118p.re + self.twiddle14.re*x1217p.re + self.twiddle9.re*x1316p.re + self.twiddle3.re*x1415p.re;
+        let b623re_a = input.load(0).re + self.twiddle6.re*x128p.re + self.twiddle12.re*x227p.re + self.twiddle11.re*x326p.re + self.twiddle5.re*x425p.re + self.twiddle1.re*x524p.re + self.twiddle7.re*x623p.re + self.twiddle13.re*x722p.re + self.twiddle10.re*x821p.re + self.twiddle4.re*x920p.re + self.twiddle2.re*x1019p.re + self.twiddle8.re*x1118p.re + self.twiddle14.re*x1217p.re + self.twiddle9.re*x1316p.re + self.twiddle3.re*x1415p.re;
         let b623re_b = self.twiddle6.im*x128n.im + self.twiddle12.im*x227n.im + -self.twiddle11.im*x326n.im + -self.twiddle5.im*x425n.im + self.twiddle1.im*x524n.im + self.twiddle7.im*x623n.im + self.twiddle13.im*x722n.im + -self.twiddle10.im*x821n.im + -self.twiddle4.im*x920n.im + self.twiddle2.im*x1019n.im + self.twiddle8.im*x1118n.im + self.twiddle14.im*x1217n.im + -self.twiddle9.im*x1316n.im + -self.twiddle3.im*x1415n.im;
-        let b722re_a = buffer.get_unchecked(0).re + self.twiddle7.re*x128p.re + self.twiddle14.re*x227p.re + self.twiddle8.re*x326p.re + self.twiddle1.re*x425p.re + self.twiddle6.re*x524p.re + self.twiddle13.re*x623p.re + self.twiddle9.re*x722p.re + self.twiddle2.re*x821p.re + self.twiddle5.re*x920p.re + self.twiddle12.re*x1019p.re + self.twiddle10.re*x1118p.re + self.twiddle3.re*x1217p.re + self.twiddle4.re*x1316p.re + self.twiddle11.re*x1415p.re;
+        let b722re_a = input.load(0).re + self.twiddle7.re*x128p.re + self.twiddle14.re*x227p.re + self.twiddle8.re*x326p.re + self.twiddle1.re*x425p.re + self.twiddle6.re*x524p.re + self.twiddle13.re*x623p.re + self.twiddle9.re*x722p.re + self.twiddle2.re*x821p.re + self.twiddle5.re*x920p.re + self.twiddle12.re*x1019p.re + self.twiddle10.re*x1118p.re + self.twiddle3.re*x1217p.re + self.twiddle4.re*x1316p.re + self.twiddle11.re*x1415p.re;
         let b722re_b = self.twiddle7.im*x128n.im + self.twiddle14.im*x227n.im + -self.twiddle8.im*x326n.im + -self.twiddle1.im*x425n.im + self.twiddle6.im*x524n.im + self.twiddle13.im*x623n.im + -self.twiddle9.im*x722n.im + -self.twiddle2.im*x821n.im + self.twiddle5.im*x920n.im + self.twiddle12.im*x1019n.im + -self.twiddle10.im*x1118n.im + -self.twiddle3.im*x1217n.im + self.twiddle4.im*x1316n.im + self.twiddle11.im*x1415n.im;
-        let b821re_a = buffer.get_unchecked(0).re + self.twiddle8.re*x128p.re + self.twiddle13.re*x227p.re + self.twiddle5.re*x326p.re + self.twiddle3.re*x425p.re + self.twiddle11.re*x524p.re + self.twiddle10.re*x623p.re + self.twiddle2.re*x722p.re + self.twiddle6.re*x821p.re + self.twiddle14.re*x920p.re + self.twiddle7.re*x1019p.re + self.twiddle1.re*x1118p.re + self.twiddle9.re*x1217p.re + self.twiddle12.re*x1316p.re + self.twiddle4.re*x1415p.re;
+        let b821re_a = input.load(0).re + self.twiddle8.re*x128p.re + self.twiddle13.re*x227p.re + self.twiddle5.re*x326p.re + self.twiddle3.re*x425p.re + self.twiddle11.re*x524p.re + self.twiddle10.re*x623p.re + self.twiddle2.re*x722p.re + self.twiddle6.re*x821p.re + self.twiddle14.re*x920p.re + self.twiddle7.re*x1019p.re + self.twiddle1.re*x1118p.re + self.twiddle9.re*x1217p.re + self.twiddle12.re*x1316p.re + self.twiddle4.re*x1415p.re;
         let b821re_b = self.twiddle8.im*x128n.im + -self.twiddle13.im*x227n.im + -self.twiddle5.im*x326n.im + self.twiddle3.im*x425n.im + self.twiddle11.im*x524n.im + -self.twiddle10.im*x623n.im + -self.twiddle2.im*x722n.im + self.twiddle6.im*x821n.im + self.twiddle14.im*x920n.im + -self.twiddle7.im*x1019n.im + self.twiddle1.im*x1118n.im + self.twiddle9.im*x1217n.im + -self.twiddle12.im*x1316n.im + -self.twiddle4.im*x1415n.im;
-        let b920re_a = buffer.get_unchecked(0).re + self.twiddle9.re*x128p.re + self.twiddle11.re*x227p.re + self.twiddle2.re*x326p.re + self.twiddle7.re*x425p.re + self.twiddle13.re*x524p.re + self.twiddle4.re*x623p.re + self.twiddle5.re*x722p.re + self.twiddle14.re*x821p.re + self.twiddle6.re*x920p.re + self.twiddle3.re*x1019p.re + self.twiddle12.re*x1118p.re + self.twiddle8.re*x1217p.re + self.twiddle1.re*x1316p.re + self.twiddle10.re*x1415p.re;
+        let b920re_a = input.load(0).re + self.twiddle9.re*x128p.re + self.twiddle11.re*x227p.re + self.twiddle2.re*x326p.re + self.twiddle7.re*x425p.re + self.twiddle13.re*x524p.re + self.twiddle4.re*x623p.re + self.twiddle5.re*x722p.re + self.twiddle14.re*x821p.re + self.twiddle6.re*x920p.re + self.twiddle3.re*x1019p.re + self.twiddle12.re*x1118p.re + self.twiddle8.re*x1217p.re + self.twiddle1.re*x1316p.re + self.twiddle10.re*x1415p.re;
         let b920re_b = self.twiddle9.im*x128n.im + -self.twiddle11.im*x227n.im + -self.twiddle2.im*x326n.im + self.twiddle7.im*x425n.im + -self.twiddle13.im*x524n.im + -self.twiddle4.im*x623n.im + self.twiddle5.im*x722n.im + self.twiddle14.im*x821n.im + -self.twiddle6.im*x920n.im + self.twiddle3.im*x1019n.im + self.twiddle12.im*x1118n.im + -self.twiddle8.im*x1217n.im + self.twiddle1.im*x1316n.im + self.twiddle10.im*x1415n.im;
-        let b1019re_a = buffer.get_unchecked(0).re + self.twiddle10.re*x128p.re + self.twiddle9.re*x227p.re + self.twiddle1.re*x326p.re + self.twiddle11.re*x425p.re + self.twiddle8.re*x524p.re + self.twiddle2.re*x623p.re + self.twiddle12.re*x722p.re + self.twiddle7.re*x821p.re + self.twiddle3.re*x920p.re + self.twiddle13.re*x1019p.re + self.twiddle6.re*x1118p.re + self.twiddle4.re*x1217p.re + self.twiddle14.re*x1316p.re + self.twiddle5.re*x1415p.re;
+        let b1019re_a = input.load(0).re + self.twiddle10.re*x128p.re + self.twiddle9.re*x227p.re + self.twiddle1.re*x326p.re + self.twiddle11.re*x425p.re + self.twiddle8.re*x524p.re + self.twiddle2.re*x623p.re + self.twiddle12.re*x722p.re + self.twiddle7.re*x821p.re + self.twiddle3.re*x920p.re + self.twiddle13.re*x1019p.re + self.twiddle6.re*x1118p.re + self.twiddle4.re*x1217p.re + self.twiddle14.re*x1316p.re + self.twiddle5.re*x1415p.re;
         let b1019re_b = self.twiddle10.im*x128n.im + -self.twiddle9.im*x227n.im + self.twiddle1.im*x326n.im + self.twiddle11.im*x425n.im + -self.twiddle8.im*x524n.im + self.twiddle2.im*x623n.im + self.twiddle12.im*x722n.im + -self.twiddle7.im*x821n.im + self.twiddle3.im*x920n.im + self.twiddle13.im*x1019n.im + -self.twiddle6.im*x1118n.im + self.twiddle4.im*x1217n.im + self.twiddle14.im*x1316n.im + -self.twiddle5.im*x1415n.im;
-        let b1118re_a = buffer.get_unchecked(0).re + self.twiddle11.re*x128p.re + self.twiddle7.re*x227p.re + self.twiddle4.re*x326p.re + self.twiddle14.re*x425p.re + self.twiddle3.re*x524p.re + self.twiddle8.re*x623p.re + self.twiddle10.re*x722p.re + self.twiddle1.re*x821p.re + self.twiddle12.re*x920p.re + self.twiddle6.re*x1019p.re + self.twiddle5.re*x1118p.re + self.twiddle13.re*x1217p.re + self.twiddle2.re*x1316p.re + self.twiddle9.re*x1415p.re;
+        let b1118re_a = input.load(0).re + self.twiddle11.re*x128p.re + self.twiddle7.re*x227p.re + self.twiddle4.re*x326p.re + self.twiddle14.re*x425p.re + self.twiddle3.re*x524p.re + self.twiddle8.re*x623p.re + self.twiddle10.re*x722p.re + self.twiddle1.re*x821p.re + self.twiddle12.re*x920p.re + self.twiddle6.re*x1019p.re + self.twiddle5.re*x1118p.re + self.twiddle13.re*x1217p.re + self.twiddle2.re*x1316p.re + self.twiddle9.re*x1415p.re;
         let b1118re_b = self.twiddle11.im*x128n.im + -self.twiddle7.im*x227n.im + self.twiddle4.im*x326n.im + -self.twiddle14.im*x425n.im + -self.twiddle3.im*x524n.im + self.twiddle8.im*x623n.im + -self.twiddle10.im*x722n.im + self.twiddle1.im*x821n.im + self.twiddle12.im*x920n.im + -self.twiddle6.im*x1019n.im + self.twiddle5.im*x1118n.im + -self.twiddle13.im*x1217n.im + -self.twiddle2.im*x1316n.im + self.twiddle9.im*x1415n.im;
-        let b1217re_a = buffer.get_unchecked(0).re + self.twiddle12.re*x128p.re + self.twiddle5.re*x227p.re + self.twiddle7.re*x326p.re + self.twiddle10.re*x425p.re + self.twiddle2.re*x524p.re + self.twiddle14.re*x623p.re + self.twiddle3.re*x722p.re + self.twiddle9.re*x821p.re + self.twiddle8.re*x920p.re + self.twiddle4.re*x1019p.re + self.twiddle13.re*x1118p.re + self.twiddle1.re*x1217p.re + self.twiddle11.re*x1316p.re + self.twiddle6.re*x1415p.re;
+        let b1217re_a = input.load(0).re + self.twiddle12.re*x128p.re + self.twiddle5.re*x227p.re + self.twiddle7.re*x326p.re + self.twiddle10.re*x425p.re + self.twiddle2.re*x524p.re + self.twiddle14.re*x623p.re + self.twiddle3.re*x722p.re + self.twiddle9.re*x821p.re + self.twiddle8.re*x920p.re + self.twiddle4.re*x1019p.re + self.twiddle13.re*x1118p.re + self.twiddle1.re*x1217p.re + self.twiddle11.re*x1316p.re + self.twiddle6.re*x1415p.re;
         let b1217re_b = self.twiddle12.im*x128n.im + -self.twiddle5.im*x227n.im + self.twiddle7.im*x326n.im + -self.twiddle10.im*x425n.im + self.twiddle2.im*x524n.im + self.twiddle14.im*x623n.im + -self.twiddle3.im*x722n.im + self.twiddle9.im*x821n.im + -self.twiddle8.im*x920n.im + self.twiddle4.im*x1019n.im + -self.twiddle13.im*x1118n.im + -self.twiddle1.im*x1217n.im + self.twiddle11.im*x1316n.im + -self.twiddle6.im*x1415n.im;
-        let b1316re_a = buffer.get_unchecked(0).re + self.twiddle13.re*x128p.re + self.twiddle3.re*x227p.re + self.twiddle10.re*x326p.re + self.twiddle6.re*x425p.re + self.twiddle7.re*x524p.re + self.twiddle9.re*x623p.re + self.twiddle4.re*x722p.re + self.twiddle12.re*x821p.re + self.twiddle1.re*x920p.re + self.twiddle14.re*x1019p.re + self.twiddle2.re*x1118p.re + self.twiddle11.re*x1217p.re + self.twiddle5.re*x1316p.re + self.twiddle8.re*x1415p.re;
+        let b1316re_a = input.load(0).re + self.twiddle13.re*x128p.re + self.twiddle3.re*x227p.re + self.twiddle10.re*x326p.re + self.twiddle6.re*x425p.re + self.twiddle7.re*x524p.re + self.twiddle9.re*x623p.re + self.twiddle4.re*x722p.re + self.twiddle12.re*x821p.re + self.twiddle1.re*x920p.re + self.twiddle14.re*x1019p.re + self.twiddle2.re*x1118p.re + self.twiddle11.re*x1217p.re + self.twiddle5.re*x1316p.re + self.twiddle8.re*x1415p.re;
         let b1316re_b = self.twiddle13.im*x128n.im + -self.twiddle3.im*x227n.im + self.twiddle10.im*x326n.im + -self.twiddle6.im*x425n.im + self.twiddle7.im*x524n.im + -self.twiddle9.im*x623n.im + self.twiddle4.im*x722n.im + -self.twiddle12.im*x821n.im + self.twiddle1.im*x920n.im + self.twiddle14.im*x1019n.im + -self.twiddle2.im*x1118n.im + self.twiddle11.im*x1217n.im + -self.twiddle5.im*x1316n.im + self.twiddle8.im*x1415n.im;
-        let b1415re_a = buffer.get_unchecked(0).re + self.twiddle14.re*x128p.re + self.twiddle1.re*x227p.re + self.twiddle13.re*x326p.re + self.twiddle2.re*x425p.re + self.twiddle12.re*x524p.re + self.twiddle3.re*x623p.re + self.twiddle11.re*x722p.re + self.twiddle4.re*x821p.re + self.twiddle10.re*x920p.re + self.twiddle5.re*x1019p.re + self.twiddle9.re*x1118p.re + self.twiddle6.re*x1217p.re + self.twiddle8.re*x1316p.re + self.twiddle7.re*x1415p.re;
+        let b1415re_a = input.load(0).re + self.twiddle14.re*x128p.re + self.twiddle1.re*x227p.re + self.twiddle13.re*x326p.re + self.twiddle2.re*x425p.re + self.twiddle12.re*x524p.re + self.twiddle3.re*x623p.re + self.twiddle11.re*x722p.re + self.twiddle4.re*x821p.re + self.twiddle10.re*x920p.re + self.twiddle5.re*x1019p.re + self.twiddle9.re*x1118p.re + self.twiddle6.re*x1217p.re + self.twiddle8.re*x1316p.re + self.twiddle7.re*x1415p.re;
         let b1415re_b = self.twiddle14.im*x128n.im + -self.twiddle1.im*x227n.im + self.twiddle13.im*x326n.im + -self.twiddle2.im*x425n.im + self.twiddle12.im*x524n.im + -self.twiddle3.im*x623n.im + self.twiddle11.im*x722n.im + -self.twiddle4.im*x821n.im + self.twiddle10.im*x920n.im + -self.twiddle5.im*x1019n.im + self.twiddle9.im*x1118n.im + -self.twiddle6.im*x1217n.im + self.twiddle8.im*x1316n.im + -self.twiddle7.im*x1415n.im;
         
-        let b128im_a = buffer.get_unchecked(0).im + self.twiddle1.re*x128p.im + self.twiddle2.re*x227p.im + self.twiddle3.re*x326p.im + self.twiddle4.re*x425p.im + self.twiddle5.re*x524p.im + self.twiddle6.re*x623p.im + self.twiddle7.re*x722p.im + self.twiddle8.re*x821p.im + self.twiddle9.re*x920p.im + self.twiddle10.re*x1019p.im + self.twiddle11.re*x1118p.im + self.twiddle12.re*x1217p.im + self.twiddle13.re*x1316p.im + self.twiddle14.re*x1415p.im;
+        let b128im_a = input.load(0).im + self.twiddle1.re*x128p.im + self.twiddle2.re*x227p.im + self.twiddle3.re*x326p.im + self.twiddle4.re*x425p.im + self.twiddle5.re*x524p.im + self.twiddle6.re*x623p.im + self.twiddle7.re*x722p.im + self.twiddle8.re*x821p.im + self.twiddle9.re*x920p.im + self.twiddle10.re*x1019p.im + self.twiddle11.re*x1118p.im + self.twiddle12.re*x1217p.im + self.twiddle13.re*x1316p.im + self.twiddle14.re*x1415p.im;
         let b128im_b = self.twiddle1.im*x128n.re + self.twiddle2.im*x227n.re + self.twiddle3.im*x326n.re + self.twiddle4.im*x425n.re + self.twiddle5.im*x524n.re + self.twiddle6.im*x623n.re + self.twiddle7.im*x722n.re + self.twiddle8.im*x821n.re + self.twiddle9.im*x920n.re + self.twiddle10.im*x1019n.re + self.twiddle11.im*x1118n.re + self.twiddle12.im*x1217n.re + self.twiddle13.im*x1316n.re + self.twiddle14.im*x1415n.re;
-        let b227im_a = buffer.get_unchecked(0).im + self.twiddle2.re*x128p.im + self.twiddle4.re*x227p.im + self.twiddle6.re*x326p.im + self.twiddle8.re*x425p.im + self.twiddle10.re*x524p.im + self.twiddle12.re*x623p.im + self.twiddle14.re*x722p.im + self.twiddle13.re*x821p.im + self.twiddle11.re*x920p.im + self.twiddle9.re*x1019p.im + self.twiddle7.re*x1118p.im + self.twiddle5.re*x1217p.im + self.twiddle3.re*x1316p.im + self.twiddle1.re*x1415p.im;
+        let b227im_a = input.load(0).im + self.twiddle2.re*x128p.im + self.twiddle4.re*x227p.im + self.twiddle6.re*x326p.im + self.twiddle8.re*x425p.im + self.twiddle10.re*x524p.im + self.twiddle12.re*x623p.im + self.twiddle14.re*x722p.im + self.twiddle13.re*x821p.im + self.twiddle11.re*x920p.im + self.twiddle9.re*x1019p.im + self.twiddle7.re*x1118p.im + self.twiddle5.re*x1217p.im + self.twiddle3.re*x1316p.im + self.twiddle1.re*x1415p.im;
         let b227im_b = self.twiddle2.im*x128n.re + self.twiddle4.im*x227n.re + self.twiddle6.im*x326n.re + self.twiddle8.im*x425n.re + self.twiddle10.im*x524n.re + self.twiddle12.im*x623n.re + self.twiddle14.im*x722n.re + -self.twiddle13.im*x821n.re + -self.twiddle11.im*x920n.re + -self.twiddle9.im*x1019n.re + -self.twiddle7.im*x1118n.re + -self.twiddle5.im*x1217n.re + -self.twiddle3.im*x1316n.re + -self.twiddle1.im*x1415n.re;
-        let b326im_a = buffer.get_unchecked(0).im + self.twiddle3.re*x128p.im + self.twiddle6.re*x227p.im + self.twiddle9.re*x326p.im + self.twiddle12.re*x425p.im + self.twiddle14.re*x524p.im + self.twiddle11.re*x623p.im + self.twiddle8.re*x722p.im + self.twiddle5.re*x821p.im + self.twiddle2.re*x920p.im + self.twiddle1.re*x1019p.im + self.twiddle4.re*x1118p.im + self.twiddle7.re*x1217p.im + self.twiddle10.re*x1316p.im + self.twiddle13.re*x1415p.im;
+        let b326im_a = input.load(0).im + self.twiddle3.re*x128p.im + self.twiddle6.re*x227p.im + self.twiddle9.re*x326p.im + self.twiddle12.re*x425p.im + self.twiddle14.re*x524p.im + self.twiddle11.re*x623p.im + self.twiddle8.re*x722p.im + self.twiddle5.re*x821p.im + self.twiddle2.re*x920p.im + self.twiddle1.re*x1019p.im + self.twiddle4.re*x1118p.im + self.twiddle7.re*x1217p.im + self.twiddle10.re*x1316p.im + self.twiddle13.re*x1415p.im;
         let b326im_b = self.twiddle3.im*x128n.re + self.twiddle6.im*x227n.re + self.twiddle9.im*x326n.re + self.twiddle12.im*x425n.re + -self.twiddle14.im*x524n.re + -self.twiddle11.im*x623n.re + -self.twiddle8.im*x722n.re + -self.twiddle5.im*x821n.re + -self.twiddle2.im*x920n.re + self.twiddle1.im*x1019n.re + self.twiddle4.im*x1118n.re + self.twiddle7.im*x1217n.re + self.twiddle10.im*x1316n.re + self.twiddle13.im*x1415n.re;
-        let b425im_a = buffer.get_unchecked(0).im + self.twiddle4.re*x128p.im + self.twiddle8.re*x227p.im + self.twiddle12.re*x326p.im + self.twiddle13.re*x425p.im + self.twiddle9.re*x524p.im + self.twiddle5.re*x623p.im + self.twiddle1.re*x722p.im + self.twiddle3.re*x821p.im + self.twiddle7.re*x920p.im + self.twiddle11.re*x1019p.im + self.twiddle14.re*x1118p.im + self.twiddle10.re*x1217p.im + self.twiddle6.re*x1316p.im + self.twiddle2.re*x1415p.im;
+        let b425im_a = input.load(0).im + self.twiddle4.re*x128p.im + self.twiddle8.re*x227p.im + self.twiddle12.re*x326p.im + self.twiddle13.re*x425p.im + self.twiddle9.re*x524p.im + self.twiddle5.re*x623p.im + self.twiddle1.re*x722p.im + self.twiddle3.re*x821p.im + self.twiddle7.re*x920p.im + self.twiddle11.re*x1019p.im + self.twiddle14.re*x1118p.im + self.twiddle10.re*x1217p.im + self.twiddle6.re*x1316p.im + self.twiddle2.re*x1415p.im;
         let b425im_b = self.twiddle4.im*x128n.re + self.twiddle8.im*x227n.re + self.twiddle12.im*x326n.re + -self.twiddle13.im*x425n.re + -self.twiddle9.im*x524n.re + -self.twiddle5.im*x623n.re + -self.twiddle1.im*x722n.re + self.twiddle3.im*x821n.re + self.twiddle7.im*x920n.re + self.twiddle11.im*x1019n.re + -self.twiddle14.im*x1118n.re + -self.twiddle10.im*x1217n.re + -self.twiddle6.im*x1316n.re + -self.twiddle2.im*x1415n.re;
-        let b524im_a = buffer.get_unchecked(0).im + self.twiddle5.re*x128p.im + self.twiddle10.re*x227p.im + self.twiddle14.re*x326p.im + self.twiddle9.re*x425p.im + self.twiddle4.re*x524p.im + self.twiddle1.re*x623p.im + self.twiddle6.re*x722p.im + self.twiddle11.re*x821p.im + self.twiddle13.re*x920p.im + self.twiddle8.re*x1019p.im + self.twiddle3.re*x1118p.im + self.twiddle2.re*x1217p.im + self.twiddle7.re*x1316p.im + self.twiddle12.re*x1415p.im;
+        let b524im_a = input.load(0).im + self.twiddle5.re*x128p.im + self.twiddle10.re*x227p.im + self.twiddle14.re*x326p.im + self.twiddle9.re*x425p.im + self.twiddle4.re*x524p.im + self.twiddle1.re*x623p.im + self.twiddle6.re*x722p.im + self.twiddle11.re*x821p.im + self.twiddle13.re*x920p.im + self.twiddle8.re*x1019p.im + self.twiddle3.re*x1118p.im + self.twiddle2.re*x1217p.im + self.twiddle7.re*x1316p.im + self.twiddle12.re*x1415p.im;
         let b524im_b = self.twiddle5.im*x128n.re + self.twiddle10.im*x227n.re + -self.twiddle14.im*x326n.re + -self.twiddle9.im*x425n.re + -self.twiddle4.im*x524n.re + self.twiddle1.im*x623n.re + self.twiddle6.im*x722n.re + self.twiddle11.im*x821n.re + -self.twiddle13.im*x920n.re + -self.twiddle8.im*x1019n.re + -self.twiddle3.im*x1118n.re + self.twiddle2.im*x1217n.re + self.twiddle7.im*x1316n.re + self.twiddle12.im*x1415n.re;
-        let b623im_a = buffer.get_unchecked(0).im + self.twiddle6.re*x128p.im + self.twiddle12.re*x227p.im + self.twiddle11.re*x326p.im + self.twiddle5.re*x425p.im + self.twiddle1.re*x524p.im + self.twiddle7.re*x623p.im + self.twiddle13.re*x722p.im + self.twiddle10.re*x821p.im + self.twiddle4.re*x920p.im + self.twiddle2.re*x1019p.im + self.twiddle8.re*x1118p.im + self.twiddle14.re*x1217p.im + self.twiddle9.re*x1316p.im + self.twiddle3.re*x1415p.im;
+        let b623im_a = input.load(0).im + self.twiddle6.re*x128p.im + self.twiddle12.re*x227p.im + self.twiddle11.re*x326p.im + self.twiddle5.re*x425p.im + self.twiddle1.re*x524p.im + self.twiddle7.re*x623p.im + self.twiddle13.re*x722p.im + self.twiddle10.re*x821p.im + self.twiddle4.re*x920p.im + self.twiddle2.re*x1019p.im + self.twiddle8.re*x1118p.im + self.twiddle14.re*x1217p.im + self.twiddle9.re*x1316p.im + self.twiddle3.re*x1415p.im;
         let b623im_b = self.twiddle6.im*x128n.re + self.twiddle12.im*x227n.re + -self.twiddle11.im*x326n.re + -self.twiddle5.im*x425n.re + self.twiddle1.im*x524n.re + self.twiddle7.im*x623n.re + self.twiddle13.im*x722n.re + -self.twiddle10.im*x821n.re + -self.twiddle4.im*x920n.re + self.twiddle2.im*x1019n.re + self.twiddle8.im*x1118n.re + self.twiddle14.im*x1217n.re + -self.twiddle9.im*x1316n.re + -self.twiddle3.im*x1415n.re;
-        let b722im_a = buffer.get_unchecked(0).im + self.twiddle7.re*x128p.im + self.twiddle14.re*x227p.im + self.twiddle8.re*x326p.im + self.twiddle1.re*x425p.im + self.twiddle6.re*x524p.im + self.twiddle13.re*x623p.im + self.twiddle9.re*x722p.im + self.twiddle2.re*x821p.im + self.twiddle5.re*x920p.im + self.twiddle12.re*x1019p.im + self.twiddle10.re*x1118p.im + self.twiddle3.re*x1217p.im + self.twiddle4.re*x1316p.im + self.twiddle11.re*x1415p.im;
+        let b722im_a = input.load(0).im + self.twiddle7.re*x128p.im + self.twiddle14.re*x227p.im + self.twiddle8.re*x326p.im + self.twiddle1.re*x425p.im + self.twiddle6.re*x524p.im + self.twiddle13.re*x623p.im + self.twiddle9.re*x722p.im + self.twiddle2.re*x821p.im + self.twiddle5.re*x920p.im + self.twiddle12.re*x1019p.im + self.twiddle10.re*x1118p.im + self.twiddle3.re*x1217p.im + self.twiddle4.re*x1316p.im + self.twiddle11.re*x1415p.im;
         let b722im_b = self.twiddle7.im*x128n.re + self.twiddle14.im*x227n.re + -self.twiddle8.im*x326n.re + -self.twiddle1.im*x425n.re + self.twiddle6.im*x524n.re + self.twiddle13.im*x623n.re + -self.twiddle9.im*x722n.re + -self.twiddle2.im*x821n.re + self.twiddle5.im*x920n.re + self.twiddle12.im*x1019n.re + -self.twiddle10.im*x1118n.re + -self.twiddle3.im*x1217n.re + self.twiddle4.im*x1316n.re + self.twiddle11.im*x1415n.re;
-        let b821im_a = buffer.get_unchecked(0).im + self.twiddle8.re*x128p.im + self.twiddle13.re*x227p.im + self.twiddle5.re*x326p.im + self.twiddle3.re*x425p.im + self.twiddle11.re*x524p.im + self.twiddle10.re*x623p.im + self.twiddle2.re*x722p.im + self.twiddle6.re*x821p.im + self.twiddle14.re*x920p.im + self.twiddle7.re*x1019p.im + self.twiddle1.re*x1118p.im + self.twiddle9.re*x1217p.im + self.twiddle12.re*x1316p.im + self.twiddle4.re*x1415p.im;
+        let b821im_a = input.load(0).im + self.twiddle8.re*x128p.im + self.twiddle13.re*x227p.im + self.twiddle5.re*x326p.im + self.twiddle3.re*x425p.im + self.twiddle11.re*x524p.im + self.twiddle10.re*x623p.im + self.twiddle2.re*x722p.im + self.twiddle6.re*x821p.im + self.twiddle14.re*x920p.im + self.twiddle7.re*x1019p.im + self.twiddle1.re*x1118p.im + self.twiddle9.re*x1217p.im + self.twiddle12.re*x1316p.im + self.twiddle4.re*x1415p.im;
         let b821im_b = self.twiddle8.im*x128n.re + -self.twiddle13.im*x227n.re + -self.twiddle5.im*x326n.re + self.twiddle3.im*x425n.re + self.twiddle11.im*x524n.re + -self.twiddle10.im*x623n.re + -self.twiddle2.im*x722n.re + self.twiddle6.im*x821n.re + self.twiddle14.im*x920n.re + -self.twiddle7.im*x1019n.re + self.twiddle1.im*x1118n.re + self.twiddle9.im*x1217n.re + -self.twiddle12.im*x1316n.re + -self.twiddle4.im*x1415n.re;
-        let b920im_a = buffer.get_unchecked(0).im + self.twiddle9.re*x128p.im + self.twiddle11.re*x227p.im + self.twiddle2.re*x326p.im + self.twiddle7.re*x425p.im + self.twiddle13.re*x524p.im + self.twiddle4.re*x623p.im + self.twiddle5.re*x722p.im + self.twiddle14.re*x821p.im + self.twiddle6.re*x920p.im + self.twiddle3.re*x1019p.im + self.twiddle12.re*x1118p.im + self.twiddle8.re*x1217p.im + self.twiddle1.re*x1316p.im + self.twiddle10.re*x1415p.im;
+        let b920im_a = input.load(0).im + self.twiddle9.re*x128p.im + self.twiddle11.re*x227p.im + self.twiddle2.re*x326p.im + self.twiddle7.re*x425p.im + self.twiddle13.re*x524p.im + self.twiddle4.re*x623p.im + self.twiddle5.re*x722p.im + self.twiddle14.re*x821p.im + self.twiddle6.re*x920p.im + self.twiddle3.re*x1019p.im + self.twiddle12.re*x1118p.im + self.twiddle8.re*x1217p.im + self.twiddle1.re*x1316p.im + self.twiddle10.re*x1415p.im;
         let b920im_b = self.twiddle9.im*x128n.re + -self.twiddle11.im*x227n.re + -self.twiddle2.im*x326n.re + self.twiddle7.im*x425n.re + -self.twiddle13.im*x524n.re + -self.twiddle4.im*x623n.re + self.twiddle5.im*x722n.re + self.twiddle14.im*x821n.re + -self.twiddle6.im*x920n.re + self.twiddle3.im*x1019n.re + self.twiddle12.im*x1118n.re + -self.twiddle8.im*x1217n.re + self.twiddle1.im*x1316n.re + self.twiddle10.im*x1415n.re;
-        let b1019im_a = buffer.get_unchecked(0).im + self.twiddle10.re*x128p.im + self.twiddle9.re*x227p.im + self.twiddle1.re*x326p.im + self.twiddle11.re*x425p.im + self.twiddle8.re*x524p.im + self.twiddle2.re*x623p.im + self.twiddle12.re*x722p.im + self.twiddle7.re*x821p.im + self.twiddle3.re*x920p.im + self.twiddle13.re*x1019p.im + self.twiddle6.re*x1118p.im + self.twiddle4.re*x1217p.im + self.twiddle14.re*x1316p.im + self.twiddle5.re*x1415p.im;
+        let b1019im_a = input.load(0).im + self.twiddle10.re*x128p.im + self.twiddle9.re*x227p.im + self.twiddle1.re*x326p.im + self.twiddle11.re*x425p.im + self.twiddle8.re*x524p.im + self.twiddle2.re*x623p.im + self.twiddle12.re*x722p.im + self.twiddle7.re*x821p.im + self.twiddle3.re*x920p.im + self.twiddle13.re*x1019p.im + self.twiddle6.re*x1118p.im + self.twiddle4.re*x1217p.im + self.twiddle14.re*x1316p.im + self.twiddle5.re*x1415p.im;
         let b1019im_b = self.twiddle10.im*x128n.re + -self.twiddle9.im*x227n.re + self.twiddle1.im*x326n.re + self.twiddle11.im*x425n.re + -self.twiddle8.im*x524n.re + self.twiddle2.im*x623n.re + self.twiddle12.im*x722n.re + -self.twiddle7.im*x821n.re + self.twiddle3.im*x920n.re + self.twiddle13.im*x1019n.re + -self.twiddle6.im*x1118n.re + self.twiddle4.im*x1217n.re + self.twiddle14.im*x1316n.re + -self.twiddle5.im*x1415n.re;
-        let b1118im_a = buffer.get_unchecked(0).im + self.twiddle11.re*x128p.im + self.twiddle7.re*x227p.im + self.twiddle4.re*x326p.im + self.twiddle14.re*x425p.im + self.twiddle3.re*x524p.im + self.twiddle8.re*x623p.im + self.twiddle10.re*x722p.im + self.twiddle1.re*x821p.im + self.twiddle12.re*x920p.im + self.twiddle6.re*x1019p.im + self.twiddle5.re*x1118p.im + self.twiddle13.re*x1217p.im + self.twiddle2.re*x1316p.im + self.twiddle9.re*x1415p.im;
+        let b1118im_a = input.load(0).im + self.twiddle11.re*x128p.im + self.twiddle7.re*x227p.im + self.twiddle4.re*x326p.im + self.twiddle14.re*x425p.im + self.twiddle3.re*x524p.im + self.twiddle8.re*x623p.im + self.twiddle10.re*x722p.im + self.twiddle1.re*x821p.im + self.twiddle12.re*x920p.im + self.twiddle6.re*x1019p.im + self.twiddle5.re*x1118p.im + self.twiddle13.re*x1217p.im + self.twiddle2.re*x1316p.im + self.twiddle9.re*x1415p.im;
         let b1118im_b = self.twiddle11.im*x128n.re + -self.twiddle7.im*x227n.re + self.twiddle4.im*x326n.re + -self.twiddle14.im*x425n.re + -self.twiddle3.im*x524n.re + self.twiddle8.im*x623n.re + -self.twiddle10.im*x722n.re + self.twiddle1.im*x821n.re + self.twiddle12.im*x920n.re + -self.twiddle6.im*x1019n.re + self.twiddle5.im*x1118n.re + -self.twiddle13.im*x1217n.re + -self.twiddle2.im*x1316n.re + self.twiddle9.im*x1415n.re;
-        let b1217im_a = buffer.get_unchecked(0).im + self.twiddle12.re*x128p.im + self.twiddle5.re*x227p.im + self.twiddle7.re*x326p.im + self.twiddle10.re*x425p.im + self.twiddle2.re*x524p.im + self.twiddle14.re*x623p.im + self.twiddle3.re*x722p.im + self.twiddle9.re*x821p.im + self.twiddle8.re*x920p.im + self.twiddle4.re*x1019p.im + self.twiddle13.re*x1118p.im + self.twiddle1.re*x1217p.im + self.twiddle11.re*x1316p.im + self.twiddle6.re*x1415p.im;
+        let b1217im_a = input.load(0).im + self.twiddle12.re*x128p.im + self.twiddle5.re*x227p.im + self.twiddle7.re*x326p.im + self.twiddle10.re*x425p.im + self.twiddle2.re*x524p.im + self.twiddle14.re*x623p.im + self.twiddle3.re*x722p.im + self.twiddle9.re*x821p.im + self.twiddle8.re*x920p.im + self.twiddle4.re*x1019p.im + self.twiddle13.re*x1118p.im + self.twiddle1.re*x1217p.im + self.twiddle11.re*x1316p.im + self.twiddle6.re*x1415p.im;
         let b1217im_b = self.twiddle12.im*x128n.re + -self.twiddle5.im*x227n.re + self.twiddle7.im*x326n.re + -self.twiddle10.im*x425n.re + self.twiddle2.im*x524n.re + self.twiddle14.im*x623n.re + -self.twiddle3.im*x722n.re + self.twiddle9.im*x821n.re + -self.twiddle8.im*x920n.re + self.twiddle4.im*x1019n.re + -self.twiddle13.im*x1118n.re + -self.twiddle1.im*x1217n.re + self.twiddle11.im*x1316n.re + -self.twiddle6.im*x1415n.re;
-        let b1316im_a = buffer.get_unchecked(0).im + self.twiddle13.re*x128p.im + self.twiddle3.re*x227p.im + self.twiddle10.re*x326p.im + self.twiddle6.re*x425p.im + self.twiddle7.re*x524p.im + self.twiddle9.re*x623p.im + self.twiddle4.re*x722p.im + self.twiddle12.re*x821p.im + self.twiddle1.re*x920p.im + self.twiddle14.re*x1019p.im + self.twiddle2.re*x1118p.im + self.twiddle11.re*x1217p.im + self.twiddle5.re*x1316p.im + self.twiddle8.re*x1415p.im;
+        let b1316im_a = input.load(0).im + self.twiddle13.re*x128p.im + self.twiddle3.re*x227p.im + self.twiddle10.re*x326p.im + self.twiddle6.re*x425p.im + self.twiddle7.re*x524p.im + self.twiddle9.re*x623p.im + self.twiddle4.re*x722p.im + self.twiddle12.re*x821p.im + self.twiddle1.re*x920p.im + self.twiddle14.re*x1019p.im + self.twiddle2.re*x1118p.im + self.twiddle11.re*x1217p.im + self.twiddle5.re*x1316p.im + self.twiddle8.re*x1415p.im;
         let b1316im_b = self.twiddle13.im*x128n.re + -self.twiddle3.im*x227n.re + self.twiddle10.im*x326n.re + -self.twiddle6.im*x425n.re + self.twiddle7.im*x524n.re + -self.twiddle9.im*x623n.re + self.twiddle4.im*x722n.re + -self.twiddle12.im*x821n.re + self.twiddle1.im*x920n.re + self.twiddle14.im*x1019n.re + -self.twiddle2.im*x1118n.re + self.twiddle11.im*x1217n.re + -self.twiddle5.im*x1316n.re + self.twiddle8.im*x1415n.re;
-        let b1415im_a = buffer.get_unchecked(0).im + self.twiddle14.re*x128p.im + self.twiddle1.re*x227p.im + self.twiddle13.re*x326p.im + self.twiddle2.re*x425p.im + self.twiddle12.re*x524p.im + self.twiddle3.re*x623p.im + self.twiddle11.re*x722p.im + self.twiddle4.re*x821p.im + self.twiddle10.re*x920p.im + self.twiddle5.re*x1019p.im + self.twiddle9.re*x1118p.im + self.twiddle6.re*x1217p.im + self.twiddle8.re*x1316p.im + self.twiddle7.re*x1415p.im;
+        let b1415im_a = input.load(0).im + self.twiddle14.re*x128p.im + self.twiddle1.re*x227p.im + self.twiddle13.re*x326p.im + self.twiddle2.re*x425p.im + self.twiddle12.re*x524p.im + self.twiddle3.re*x623p.im + self.twiddle11.re*x722p.im + self.twiddle4.re*x821p.im + self.twiddle10.re*x920p.im + self.twiddle5.re*x1019p.im + self.twiddle9.re*x1118p.im + self.twiddle6.re*x1217p.im + self.twiddle8.re*x1316p.im + self.twiddle7.re*x1415p.im;
         let b1415im_b = self.twiddle14.im*x128n.re + -self.twiddle1.im*x227n.re + self.twiddle13.im*x326n.re + -self.twiddle2.im*x425n.re + self.twiddle12.im*x524n.re + -self.twiddle3.im*x623n.re + self.twiddle11.im*x722n.re + -self.twiddle4.im*x821n.re + self.twiddle10.im*x920n.re + -self.twiddle5.im*x1019n.re + self.twiddle9.im*x1118n.re + -self.twiddle6.im*x1217n.re + self.twiddle8.im*x1316n.re + -self.twiddle7.im*x1415n.re;
         
         let out1re = b128re_a - b128re_b;
@@ -1962,65 +1546,37 @@
         let out27im = b227im_a - b227im_b;
         let out28re = b128re_a + b128re_b;
         let out28im = b128im_a - b128im_b;
-        *buffer.get_unchecked_mut(0) = sum;
-        *buffer.get_unchecked_mut(1) = Complex{ re: out1re, im: out1im };
-        *buffer.get_unchecked_mut(2) = Complex{ re: out2re, im: out2im };
-        *buffer.get_unchecked_mut(3) = Complex{ re: out3re, im: out3im };
-        *buffer.get_unchecked_mut(4) = Complex{ re: out4re, im: out4im };
-        *buffer.get_unchecked_mut(5) = Complex{ re: out5re, im: out5im };
-        *buffer.get_unchecked_mut(6) = Complex{ re: out6re, im: out6im };
-        *buffer.get_unchecked_mut(7) = Complex{ re: out7re, im: out7im };
-        *buffer.get_unchecked_mut(8) = Complex{ re: out8re, im: out8im };
-        *buffer.get_unchecked_mut(9) = Complex{ re: out9re, im: out9im };
-        *buffer.get_unchecked_mut(10) = Complex{ re: out10re, im: out10im };
-        *buffer.get_unchecked_mut(11) = Complex{ re: out11re, im: out11im };
-        *buffer.get_unchecked_mut(12) = Complex{ re: out12re, im: out12im };
-        *buffer.get_unchecked_mut(13) = Complex{ re: out13re, im: out13im };
-        *buffer.get_unchecked_mut(14) = Complex{ re: out14re, im: out14im };
-        *buffer.get_unchecked_mut(15) = Complex{ re: out15re, im: out15im };
-        *buffer.get_unchecked_mut(16) = Complex{ re: out16re, im: out16im };
-        *buffer.get_unchecked_mut(17) = Complex{ re: out17re, im: out17im };
-        *buffer.get_unchecked_mut(18) = Complex{ re: out18re, im: out18im };
-        *buffer.get_unchecked_mut(19) = Complex{ re: out19re, im: out19im };
-        *buffer.get_unchecked_mut(20) = Complex{ re: out20re, im: out20im };
-        *buffer.get_unchecked_mut(21) = Complex{ re: out21re, im: out21im };
-        *buffer.get_unchecked_mut(22) = Complex{ re: out22re, im: out22im };
-        *buffer.get_unchecked_mut(23) = Complex{ re: out23re, im: out23im };
-        *buffer.get_unchecked_mut(24) = Complex{ re: out24re, im: out24im };
-        *buffer.get_unchecked_mut(25) = Complex{ re: out25re, im: out25im };
-        *buffer.get_unchecked_mut(26) = Complex{ re: out26re, im: out26im };
-        *buffer.get_unchecked_mut(27) = Complex{ re: out27re, im: out27im };
-        *buffer.get_unchecked_mut(28) = Complex{ re: out28re, im: out28im };
-        
-    }
-}
-impl<T: FFTnum> FFT<T> for Butterfly29<T> {
-    fn process(&self, input: &mut [Complex<T>], output: &mut [Complex<T>]) {
-        verify_length(input, output, self.len());
-        output.copy_from_slice(input);
-
-        unsafe { self.process_inplace(output) };
-    }
-    fn process_multi(&self, input: &mut [Complex<T>], output: &mut [Complex<T>]) {
-        verify_length_divisible(input, output, self.len());
-        output.copy_from_slice(input);
-
-        unsafe { self.process_multi_inplace(output) };
-    }
-}
-impl<T> Length for Butterfly29<T> {
-    #[inline(always)]
-    fn len(&self) -> usize {
-        29
-    }
-}
-impl<T> IsInverse for Butterfly29<T> {
-    #[inline(always)]
-    fn is_inverse(&self) -> bool {
-        self.inverse
-    }
-}
-
+        output.store(sum, 0);
+        output.store(Complex{ re: out1re, im: out1im }, 1);
+        output.store(Complex{ re: out2re, im: out2im }, 2);
+        output.store(Complex{ re: out3re, im: out3im }, 3);
+        output.store(Complex{ re: out4re, im: out4im }, 4);
+        output.store(Complex{ re: out5re, im: out5im }, 5);
+        output.store(Complex{ re: out6re, im: out6im }, 6);
+        output.store(Complex{ re: out7re, im: out7im }, 7);
+        output.store(Complex{ re: out8re, im: out8im }, 8);
+        output.store(Complex{ re: out9re, im: out9im }, 9);
+        output.store(Complex{ re: out10re, im: out10im }, 10);
+        output.store(Complex{ re: out11re, im: out11im }, 11);
+        output.store(Complex{ re: out12re, im: out12im }, 12);
+        output.store(Complex{ re: out13re, im: out13im }, 13);
+        output.store(Complex{ re: out14re, im: out14im }, 14);
+        output.store(Complex{ re: out15re, im: out15im }, 15);
+        output.store(Complex{ re: out16re, im: out16im }, 16);
+        output.store(Complex{ re: out17re, im: out17im }, 17);
+        output.store(Complex{ re: out18re, im: out18im }, 18);
+        output.store(Complex{ re: out19re, im: out19im }, 19);
+        output.store(Complex{ re: out20re, im: out20im }, 20);
+        output.store(Complex{ re: out21re, im: out21im }, 21);
+        output.store(Complex{ re: out22re, im: out22im }, 22);
+        output.store(Complex{ re: out23re, im: out23im }, 23);
+        output.store(Complex{ re: out24re, im: out24im }, 24);
+        output.store(Complex{ re: out25re, im: out25im }, 25);
+        output.store(Complex{ re: out26re, im: out26im }, 26);
+        output.store(Complex{ re: out27re, im: out27im }, 27);
+        output.store(Complex{ re: out28re, im: out28im }, 28);
+    }
+}
 pub struct Butterfly31<T> {
     twiddle1: Complex<T>,
     twiddle2: Complex<T>,
@@ -2039,23 +1595,24 @@
     twiddle15: Complex<T>,
     inverse: bool,
 }
+boilerplate_fft_butterfly!(Butterfly31, 31, |this: &Butterfly31<_>| this.inverse);
 impl<T: FFTnum> Butterfly31<T> {
     pub fn new(inverse: bool) -> Self {
-        let twiddle1: Complex<T> = twiddles::single_twiddle(1, 31, inverse);
-        let twiddle2: Complex<T> = twiddles::single_twiddle(2, 31, inverse);
-        let twiddle3: Complex<T> = twiddles::single_twiddle(3, 31, inverse);
-        let twiddle4: Complex<T> = twiddles::single_twiddle(4, 31, inverse);
-        let twiddle5: Complex<T> = twiddles::single_twiddle(5, 31, inverse);
-        let twiddle6: Complex<T> = twiddles::single_twiddle(6, 31, inverse);
-        let twiddle7: Complex<T> = twiddles::single_twiddle(7, 31, inverse);
-        let twiddle8: Complex<T> = twiddles::single_twiddle(8, 31, inverse);
-        let twiddle9: Complex<T> = twiddles::single_twiddle(9, 31, inverse);
-        let twiddle10: Complex<T> = twiddles::single_twiddle(10, 31, inverse);
-        let twiddle11: Complex<T> = twiddles::single_twiddle(11, 31, inverse);
-        let twiddle12: Complex<T> = twiddles::single_twiddle(12, 31, inverse);
-        let twiddle13: Complex<T> = twiddles::single_twiddle(13, 31, inverse);
-        let twiddle14: Complex<T> = twiddles::single_twiddle(14, 31, inverse);
-        let twiddle15: Complex<T> = twiddles::single_twiddle(15, 31, inverse);
+        let twiddle1: Complex<T> = T::generate_twiddle_factor(1, 31, inverse);
+        let twiddle2: Complex<T> = T::generate_twiddle_factor(2, 31, inverse);
+        let twiddle3: Complex<T> = T::generate_twiddle_factor(3, 31, inverse);
+        let twiddle4: Complex<T> = T::generate_twiddle_factor(4, 31, inverse);
+        let twiddle5: Complex<T> = T::generate_twiddle_factor(5, 31, inverse);
+        let twiddle6: Complex<T> = T::generate_twiddle_factor(6, 31, inverse);
+        let twiddle7: Complex<T> = T::generate_twiddle_factor(7, 31, inverse);
+        let twiddle8: Complex<T> = T::generate_twiddle_factor(8, 31, inverse);
+        let twiddle9: Complex<T> = T::generate_twiddle_factor(9, 31, inverse);
+        let twiddle10: Complex<T> = T::generate_twiddle_factor(10, 31, inverse);
+        let twiddle11: Complex<T> = T::generate_twiddle_factor(11, 31, inverse);
+        let twiddle12: Complex<T> = T::generate_twiddle_factor(12, 31, inverse);
+        let twiddle13: Complex<T> = T::generate_twiddle_factor(13, 31, inverse);
+        let twiddle14: Complex<T> = T::generate_twiddle_factor(14, 31, inverse);
+        let twiddle15: Complex<T> = T::generate_twiddle_factor(15, 31, inverse);
         Butterfly31 { 
             twiddle1, 
             twiddle2,
@@ -2075,110 +1632,103 @@
             inverse,
         }
     }
-}
-impl<T: FFTnum> FFTButterfly<T> for Butterfly31<T> {
-    #[inline(always)]
-    unsafe fn process_multi_inplace(&self, buffer: &mut [Complex<T>]) {
-        for chunk in buffer.chunks_mut(self.len()) {
-            self.process_inplace(chunk);
-        }
-    }
-    #[inline(always)]
-    unsafe fn process_inplace(&self, buffer: &mut [Complex<T>]) {
+
+    #[inline(never)]
+    unsafe fn perform_fft_contiguous(&self, input: RawSlice<Complex<T>>, output: RawSliceMut<Complex<T>>) {
         // This function was derived in the same manner as the butterflies for length 3, 5 and 7.
         // However, instead of doing it by hand the actual code is autogenerated 
         // with the `genbutterflies.py` script in the `tools` directory.
-        let x130p = *buffer.get_unchecked(1) + *buffer.get_unchecked(30);
-        let x130n = *buffer.get_unchecked(1) - *buffer.get_unchecked(30);
-        let x229p = *buffer.get_unchecked(2) + *buffer.get_unchecked(29);
-        let x229n = *buffer.get_unchecked(2) - *buffer.get_unchecked(29);
-        let x328p = *buffer.get_unchecked(3) + *buffer.get_unchecked(28);
-        let x328n = *buffer.get_unchecked(3) - *buffer.get_unchecked(28);
-        let x427p = *buffer.get_unchecked(4) + *buffer.get_unchecked(27);
-        let x427n = *buffer.get_unchecked(4) - *buffer.get_unchecked(27);
-        let x526p = *buffer.get_unchecked(5) + *buffer.get_unchecked(26);
-        let x526n = *buffer.get_unchecked(5) - *buffer.get_unchecked(26);
-        let x625p = *buffer.get_unchecked(6) + *buffer.get_unchecked(25);
-        let x625n = *buffer.get_unchecked(6) - *buffer.get_unchecked(25);
-        let x724p = *buffer.get_unchecked(7) + *buffer.get_unchecked(24);
-        let x724n = *buffer.get_unchecked(7) - *buffer.get_unchecked(24);
-        let x823p = *buffer.get_unchecked(8) + *buffer.get_unchecked(23);
-        let x823n = *buffer.get_unchecked(8) - *buffer.get_unchecked(23);
-        let x922p = *buffer.get_unchecked(9) + *buffer.get_unchecked(22);
-        let x922n = *buffer.get_unchecked(9) - *buffer.get_unchecked(22);
-        let x1021p = *buffer.get_unchecked(10) + *buffer.get_unchecked(21);
-        let x1021n = *buffer.get_unchecked(10) - *buffer.get_unchecked(21);
-        let x1120p = *buffer.get_unchecked(11) + *buffer.get_unchecked(20);
-        let x1120n = *buffer.get_unchecked(11) - *buffer.get_unchecked(20);
-        let x1219p = *buffer.get_unchecked(12) + *buffer.get_unchecked(19);
-        let x1219n = *buffer.get_unchecked(12) - *buffer.get_unchecked(19);
-        let x1318p = *buffer.get_unchecked(13) + *buffer.get_unchecked(18);
-        let x1318n = *buffer.get_unchecked(13) - *buffer.get_unchecked(18);
-        let x1417p = *buffer.get_unchecked(14) + *buffer.get_unchecked(17);
-        let x1417n = *buffer.get_unchecked(14) - *buffer.get_unchecked(17);
-        let x1516p = *buffer.get_unchecked(15) + *buffer.get_unchecked(16);
-        let x1516n = *buffer.get_unchecked(15) - *buffer.get_unchecked(16);
-        let sum = *buffer.get_unchecked(0) + x130p + x229p + x328p + x427p + x526p + x625p + x724p + x823p + x922p + x1021p + x1120p + x1219p + x1318p + x1417p + x1516p;
-        let b130re_a = buffer.get_unchecked(0).re + self.twiddle1.re*x130p.re + self.twiddle2.re*x229p.re + self.twiddle3.re*x328p.re + self.twiddle4.re*x427p.re + self.twiddle5.re*x526p.re + self.twiddle6.re*x625p.re + self.twiddle7.re*x724p.re + self.twiddle8.re*x823p.re + self.twiddle9.re*x922p.re + self.twiddle10.re*x1021p.re + self.twiddle11.re*x1120p.re + self.twiddle12.re*x1219p.re + self.twiddle13.re*x1318p.re + self.twiddle14.re*x1417p.re + self.twiddle15.re*x1516p.re;
+        let x130p = input.load(1) + input.load(30);
+        let x130n = input.load(1) - input.load(30);
+        let x229p = input.load(2) + input.load(29);
+        let x229n = input.load(2) - input.load(29);
+        let x328p = input.load(3) + input.load(28);
+        let x328n = input.load(3) - input.load(28);
+        let x427p = input.load(4) + input.load(27);
+        let x427n = input.load(4) - input.load(27);
+        let x526p = input.load(5) + input.load(26);
+        let x526n = input.load(5) - input.load(26);
+        let x625p = input.load(6) + input.load(25);
+        let x625n = input.load(6) - input.load(25);
+        let x724p = input.load(7) + input.load(24);
+        let x724n = input.load(7) - input.load(24);
+        let x823p = input.load(8) + input.load(23);
+        let x823n = input.load(8) - input.load(23);
+        let x922p = input.load(9) + input.load(22);
+        let x922n = input.load(9) - input.load(22);
+        let x1021p = input.load(10) + input.load(21);
+        let x1021n = input.load(10) - input.load(21);
+        let x1120p = input.load(11) + input.load(20);
+        let x1120n = input.load(11) - input.load(20);
+        let x1219p = input.load(12) + input.load(19);
+        let x1219n = input.load(12) - input.load(19);
+        let x1318p = input.load(13) + input.load(18);
+        let x1318n = input.load(13) - input.load(18);
+        let x1417p = input.load(14) + input.load(17);
+        let x1417n = input.load(14) - input.load(17);
+        let x1516p = input.load(15) + input.load(16);
+        let x1516n = input.load(15) - input.load(16);
+        let sum = input.load(0) + x130p + x229p + x328p + x427p + x526p + x625p + x724p + x823p + x922p + x1021p + x1120p + x1219p + x1318p + x1417p + x1516p;
+        let b130re_a = input.load(0).re + self.twiddle1.re*x130p.re + self.twiddle2.re*x229p.re + self.twiddle3.re*x328p.re + self.twiddle4.re*x427p.re + self.twiddle5.re*x526p.re + self.twiddle6.re*x625p.re + self.twiddle7.re*x724p.re + self.twiddle8.re*x823p.re + self.twiddle9.re*x922p.re + self.twiddle10.re*x1021p.re + self.twiddle11.re*x1120p.re + self.twiddle12.re*x1219p.re + self.twiddle13.re*x1318p.re + self.twiddle14.re*x1417p.re + self.twiddle15.re*x1516p.re;
         let b130re_b = self.twiddle1.im*x130n.im + self.twiddle2.im*x229n.im + self.twiddle3.im*x328n.im + self.twiddle4.im*x427n.im + self.twiddle5.im*x526n.im + self.twiddle6.im*x625n.im + self.twiddle7.im*x724n.im + self.twiddle8.im*x823n.im + self.twiddle9.im*x922n.im + self.twiddle10.im*x1021n.im + self.twiddle11.im*x1120n.im + self.twiddle12.im*x1219n.im + self.twiddle13.im*x1318n.im + self.twiddle14.im*x1417n.im + self.twiddle15.im*x1516n.im;
-        let b229re_a = buffer.get_unchecked(0).re + self.twiddle2.re*x130p.re + self.twiddle4.re*x229p.re + self.twiddle6.re*x328p.re + self.twiddle8.re*x427p.re + self.twiddle10.re*x526p.re + self.twiddle12.re*x625p.re + self.twiddle14.re*x724p.re + self.twiddle15.re*x823p.re + self.twiddle13.re*x922p.re + self.twiddle11.re*x1021p.re + self.twiddle9.re*x1120p.re + self.twiddle7.re*x1219p.re + self.twiddle5.re*x1318p.re + self.twiddle3.re*x1417p.re + self.twiddle1.re*x1516p.re;
+        let b229re_a = input.load(0).re + self.twiddle2.re*x130p.re + self.twiddle4.re*x229p.re + self.twiddle6.re*x328p.re + self.twiddle8.re*x427p.re + self.twiddle10.re*x526p.re + self.twiddle12.re*x625p.re + self.twiddle14.re*x724p.re + self.twiddle15.re*x823p.re + self.twiddle13.re*x922p.re + self.twiddle11.re*x1021p.re + self.twiddle9.re*x1120p.re + self.twiddle7.re*x1219p.re + self.twiddle5.re*x1318p.re + self.twiddle3.re*x1417p.re + self.twiddle1.re*x1516p.re;
         let b229re_b = self.twiddle2.im*x130n.im + self.twiddle4.im*x229n.im + self.twiddle6.im*x328n.im + self.twiddle8.im*x427n.im + self.twiddle10.im*x526n.im + self.twiddle12.im*x625n.im + self.twiddle14.im*x724n.im + -self.twiddle15.im*x823n.im + -self.twiddle13.im*x922n.im + -self.twiddle11.im*x1021n.im + -self.twiddle9.im*x1120n.im + -self.twiddle7.im*x1219n.im + -self.twiddle5.im*x1318n.im + -self.twiddle3.im*x1417n.im + -self.twiddle1.im*x1516n.im;
-        let b328re_a = buffer.get_unchecked(0).re + self.twiddle3.re*x130p.re + self.twiddle6.re*x229p.re + self.twiddle9.re*x328p.re + self.twiddle12.re*x427p.re + self.twiddle15.re*x526p.re + self.twiddle13.re*x625p.re + self.twiddle10.re*x724p.re + self.twiddle7.re*x823p.re + self.twiddle4.re*x922p.re + self.twiddle1.re*x1021p.re + self.twiddle2.re*x1120p.re + self.twiddle5.re*x1219p.re + self.twiddle8.re*x1318p.re + self.twiddle11.re*x1417p.re + self.twiddle14.re*x1516p.re;
+        let b328re_a = input.load(0).re + self.twiddle3.re*x130p.re + self.twiddle6.re*x229p.re + self.twiddle9.re*x328p.re + self.twiddle12.re*x427p.re + self.twiddle15.re*x526p.re + self.twiddle13.re*x625p.re + self.twiddle10.re*x724p.re + self.twiddle7.re*x823p.re + self.twiddle4.re*x922p.re + self.twiddle1.re*x1021p.re + self.twiddle2.re*x1120p.re + self.twiddle5.re*x1219p.re + self.twiddle8.re*x1318p.re + self.twiddle11.re*x1417p.re + self.twiddle14.re*x1516p.re;
         let b328re_b = self.twiddle3.im*x130n.im + self.twiddle6.im*x229n.im + self.twiddle9.im*x328n.im + self.twiddle12.im*x427n.im + self.twiddle15.im*x526n.im + -self.twiddle13.im*x625n.im + -self.twiddle10.im*x724n.im + -self.twiddle7.im*x823n.im + -self.twiddle4.im*x922n.im + -self.twiddle1.im*x1021n.im + self.twiddle2.im*x1120n.im + self.twiddle5.im*x1219n.im + self.twiddle8.im*x1318n.im + self.twiddle11.im*x1417n.im + self.twiddle14.im*x1516n.im;
-        let b427re_a = buffer.get_unchecked(0).re + self.twiddle4.re*x130p.re + self.twiddle8.re*x229p.re + self.twiddle12.re*x328p.re + self.twiddle15.re*x427p.re + self.twiddle11.re*x526p.re + self.twiddle7.re*x625p.re + self.twiddle3.re*x724p.re + self.twiddle1.re*x823p.re + self.twiddle5.re*x922p.re + self.twiddle9.re*x1021p.re + self.twiddle13.re*x1120p.re + self.twiddle14.re*x1219p.re + self.twiddle10.re*x1318p.re + self.twiddle6.re*x1417p.re + self.twiddle2.re*x1516p.re;
+        let b427re_a = input.load(0).re + self.twiddle4.re*x130p.re + self.twiddle8.re*x229p.re + self.twiddle12.re*x328p.re + self.twiddle15.re*x427p.re + self.twiddle11.re*x526p.re + self.twiddle7.re*x625p.re + self.twiddle3.re*x724p.re + self.twiddle1.re*x823p.re + self.twiddle5.re*x922p.re + self.twiddle9.re*x1021p.re + self.twiddle13.re*x1120p.re + self.twiddle14.re*x1219p.re + self.twiddle10.re*x1318p.re + self.twiddle6.re*x1417p.re + self.twiddle2.re*x1516p.re;
         let b427re_b = self.twiddle4.im*x130n.im + self.twiddle8.im*x229n.im + self.twiddle12.im*x328n.im + -self.twiddle15.im*x427n.im + -self.twiddle11.im*x526n.im + -self.twiddle7.im*x625n.im + -self.twiddle3.im*x724n.im + self.twiddle1.im*x823n.im + self.twiddle5.im*x922n.im + self.twiddle9.im*x1021n.im + self.twiddle13.im*x1120n.im + -self.twiddle14.im*x1219n.im + -self.twiddle10.im*x1318n.im + -self.twiddle6.im*x1417n.im + -self.twiddle2.im*x1516n.im;
-        let b526re_a = buffer.get_unchecked(0).re + self.twiddle5.re*x130p.re + self.twiddle10.re*x229p.re + self.twiddle15.re*x328p.re + self.twiddle11.re*x427p.re + self.twiddle6.re*x526p.re + self.twiddle1.re*x625p.re + self.twiddle4.re*x724p.re + self.twiddle9.re*x823p.re + self.twiddle14.re*x922p.re + self.twiddle12.re*x1021p.re + self.twiddle7.re*x1120p.re + self.twiddle2.re*x1219p.re + self.twiddle3.re*x1318p.re + self.twiddle8.re*x1417p.re + self.twiddle13.re*x1516p.re;
+        let b526re_a = input.load(0).re + self.twiddle5.re*x130p.re + self.twiddle10.re*x229p.re + self.twiddle15.re*x328p.re + self.twiddle11.re*x427p.re + self.twiddle6.re*x526p.re + self.twiddle1.re*x625p.re + self.twiddle4.re*x724p.re + self.twiddle9.re*x823p.re + self.twiddle14.re*x922p.re + self.twiddle12.re*x1021p.re + self.twiddle7.re*x1120p.re + self.twiddle2.re*x1219p.re + self.twiddle3.re*x1318p.re + self.twiddle8.re*x1417p.re + self.twiddle13.re*x1516p.re;
         let b526re_b = self.twiddle5.im*x130n.im + self.twiddle10.im*x229n.im + self.twiddle15.im*x328n.im + -self.twiddle11.im*x427n.im + -self.twiddle6.im*x526n.im + -self.twiddle1.im*x625n.im + self.twiddle4.im*x724n.im + self.twiddle9.im*x823n.im + self.twiddle14.im*x922n.im + -self.twiddle12.im*x1021n.im + -self.twiddle7.im*x1120n.im + -self.twiddle2.im*x1219n.im + self.twiddle3.im*x1318n.im + self.twiddle8.im*x1417n.im + self.twiddle13.im*x1516n.im;
-        let b625re_a = buffer.get_unchecked(0).re + self.twiddle6.re*x130p.re + self.twiddle12.re*x229p.re + self.twiddle13.re*x328p.re + self.twiddle7.re*x427p.re + self.twiddle1.re*x526p.re + self.twiddle5.re*x625p.re + self.twiddle11.re*x724p.re + self.twiddle14.re*x823p.re + self.twiddle8.re*x922p.re + self.twiddle2.re*x1021p.re + self.twiddle4.re*x1120p.re + self.twiddle10.re*x1219p.re + self.twiddle15.re*x1318p.re + self.twiddle9.re*x1417p.re + self.twiddle3.re*x1516p.re;
+        let b625re_a = input.load(0).re + self.twiddle6.re*x130p.re + self.twiddle12.re*x229p.re + self.twiddle13.re*x328p.re + self.twiddle7.re*x427p.re + self.twiddle1.re*x526p.re + self.twiddle5.re*x625p.re + self.twiddle11.re*x724p.re + self.twiddle14.re*x823p.re + self.twiddle8.re*x922p.re + self.twiddle2.re*x1021p.re + self.twiddle4.re*x1120p.re + self.twiddle10.re*x1219p.re + self.twiddle15.re*x1318p.re + self.twiddle9.re*x1417p.re + self.twiddle3.re*x1516p.re;
         let b625re_b = self.twiddle6.im*x130n.im + self.twiddle12.im*x229n.im + -self.twiddle13.im*x328n.im + -self.twiddle7.im*x427n.im + -self.twiddle1.im*x526n.im + self.twiddle5.im*x625n.im + self.twiddle11.im*x724n.im + -self.twiddle14.im*x823n.im + -self.twiddle8.im*x922n.im + -self.twiddle2.im*x1021n.im + self.twiddle4.im*x1120n.im + self.twiddle10.im*x1219n.im + -self.twiddle15.im*x1318n.im + -self.twiddle9.im*x1417n.im + -self.twiddle3.im*x1516n.im;
-        let b724re_a = buffer.get_unchecked(0).re + self.twiddle7.re*x130p.re + self.twiddle14.re*x229p.re + self.twiddle10.re*x328p.re + self.twiddle3.re*x427p.re + self.twiddle4.re*x526p.re + self.twiddle11.re*x625p.re + self.twiddle13.re*x724p.re + self.twiddle6.re*x823p.re + self.twiddle1.re*x922p.re + self.twiddle8.re*x1021p.re + self.twiddle15.re*x1120p.re + self.twiddle9.re*x1219p.re + self.twiddle2.re*x1318p.re + self.twiddle5.re*x1417p.re + self.twiddle12.re*x1516p.re;
+        let b724re_a = input.load(0).re + self.twiddle7.re*x130p.re + self.twiddle14.re*x229p.re + self.twiddle10.re*x328p.re + self.twiddle3.re*x427p.re + self.twiddle4.re*x526p.re + self.twiddle11.re*x625p.re + self.twiddle13.re*x724p.re + self.twiddle6.re*x823p.re + self.twiddle1.re*x922p.re + self.twiddle8.re*x1021p.re + self.twiddle15.re*x1120p.re + self.twiddle9.re*x1219p.re + self.twiddle2.re*x1318p.re + self.twiddle5.re*x1417p.re + self.twiddle12.re*x1516p.re;
         let b724re_b = self.twiddle7.im*x130n.im + self.twiddle14.im*x229n.im + -self.twiddle10.im*x328n.im + -self.twiddle3.im*x427n.im + self.twiddle4.im*x526n.im + self.twiddle11.im*x625n.im + -self.twiddle13.im*x724n.im + -self.twiddle6.im*x823n.im + self.twiddle1.im*x922n.im + self.twiddle8.im*x1021n.im + self.twiddle15.im*x1120n.im + -self.twiddle9.im*x1219n.im + -self.twiddle2.im*x1318n.im + self.twiddle5.im*x1417n.im + self.twiddle12.im*x1516n.im;
-        let b823re_a = buffer.get_unchecked(0).re + self.twiddle8.re*x130p.re + self.twiddle15.re*x229p.re + self.twiddle7.re*x328p.re + self.twiddle1.re*x427p.re + self.twiddle9.re*x526p.re + self.twiddle14.re*x625p.re + self.twiddle6.re*x724p.re + self.twiddle2.re*x823p.re + self.twiddle10.re*x922p.re + self.twiddle13.re*x1021p.re + self.twiddle5.re*x1120p.re + self.twiddle3.re*x1219p.re + self.twiddle11.re*x1318p.re + self.twiddle12.re*x1417p.re + self.twiddle4.re*x1516p.re;
+        let b823re_a = input.load(0).re + self.twiddle8.re*x130p.re + self.twiddle15.re*x229p.re + self.twiddle7.re*x328p.re + self.twiddle1.re*x427p.re + self.twiddle9.re*x526p.re + self.twiddle14.re*x625p.re + self.twiddle6.re*x724p.re + self.twiddle2.re*x823p.re + self.twiddle10.re*x922p.re + self.twiddle13.re*x1021p.re + self.twiddle5.re*x1120p.re + self.twiddle3.re*x1219p.re + self.twiddle11.re*x1318p.re + self.twiddle12.re*x1417p.re + self.twiddle4.re*x1516p.re;
         let b823re_b = self.twiddle8.im*x130n.im + -self.twiddle15.im*x229n.im + -self.twiddle7.im*x328n.im + self.twiddle1.im*x427n.im + self.twiddle9.im*x526n.im + -self.twiddle14.im*x625n.im + -self.twiddle6.im*x724n.im + self.twiddle2.im*x823n.im + self.twiddle10.im*x922n.im + -self.twiddle13.im*x1021n.im + -self.twiddle5.im*x1120n.im + self.twiddle3.im*x1219n.im + self.twiddle11.im*x1318n.im + -self.twiddle12.im*x1417n.im + -self.twiddle4.im*x1516n.im;
-        let b922re_a = buffer.get_unchecked(0).re + self.twiddle9.re*x130p.re + self.twiddle13.re*x229p.re + self.twiddle4.re*x328p.re + self.twiddle5.re*x427p.re + self.twiddle14.re*x526p.re + self.twiddle8.re*x625p.re + self.twiddle1.re*x724p.re + self.twiddle10.re*x823p.re + self.twiddle12.re*x922p.re + self.twiddle3.re*x1021p.re + self.twiddle6.re*x1120p.re + self.twiddle15.re*x1219p.re + self.twiddle7.re*x1318p.re + self.twiddle2.re*x1417p.re + self.twiddle11.re*x1516p.re;
+        let b922re_a = input.load(0).re + self.twiddle9.re*x130p.re + self.twiddle13.re*x229p.re + self.twiddle4.re*x328p.re + self.twiddle5.re*x427p.re + self.twiddle14.re*x526p.re + self.twiddle8.re*x625p.re + self.twiddle1.re*x724p.re + self.twiddle10.re*x823p.re + self.twiddle12.re*x922p.re + self.twiddle3.re*x1021p.re + self.twiddle6.re*x1120p.re + self.twiddle15.re*x1219p.re + self.twiddle7.re*x1318p.re + self.twiddle2.re*x1417p.re + self.twiddle11.re*x1516p.re;
         let b922re_b = self.twiddle9.im*x130n.im + -self.twiddle13.im*x229n.im + -self.twiddle4.im*x328n.im + self.twiddle5.im*x427n.im + self.twiddle14.im*x526n.im + -self.twiddle8.im*x625n.im + self.twiddle1.im*x724n.im + self.twiddle10.im*x823n.im + -self.twiddle12.im*x922n.im + -self.twiddle3.im*x1021n.im + self.twiddle6.im*x1120n.im + self.twiddle15.im*x1219n.im + -self.twiddle7.im*x1318n.im + self.twiddle2.im*x1417n.im + self.twiddle11.im*x1516n.im;
-        let b1021re_a = buffer.get_unchecked(0).re + self.twiddle10.re*x130p.re + self.twiddle11.re*x229p.re + self.twiddle1.re*x328p.re + self.twiddle9.re*x427p.re + self.twiddle12.re*x526p.re + self.twiddle2.re*x625p.re + self.twiddle8.re*x724p.re + self.twiddle13.re*x823p.re + self.twiddle3.re*x922p.re + self.twiddle7.re*x1021p.re + self.twiddle14.re*x1120p.re + self.twiddle4.re*x1219p.re + self.twiddle6.re*x1318p.re + self.twiddle15.re*x1417p.re + self.twiddle5.re*x1516p.re;
+        let b1021re_a = input.load(0).re + self.twiddle10.re*x130p.re + self.twiddle11.re*x229p.re + self.twiddle1.re*x328p.re + self.twiddle9.re*x427p.re + self.twiddle12.re*x526p.re + self.twiddle2.re*x625p.re + self.twiddle8.re*x724p.re + self.twiddle13.re*x823p.re + self.twiddle3.re*x922p.re + self.twiddle7.re*x1021p.re + self.twiddle14.re*x1120p.re + self.twiddle4.re*x1219p.re + self.twiddle6.re*x1318p.re + self.twiddle15.re*x1417p.re + self.twiddle5.re*x1516p.re;
         let b1021re_b = self.twiddle10.im*x130n.im + -self.twiddle11.im*x229n.im + -self.twiddle1.im*x328n.im + self.twiddle9.im*x427n.im + -self.twiddle12.im*x526n.im + -self.twiddle2.im*x625n.im + self.twiddle8.im*x724n.im + -self.twiddle13.im*x823n.im + -self.twiddle3.im*x922n.im + self.twiddle7.im*x1021n.im + -self.twiddle14.im*x1120n.im + -self.twiddle4.im*x1219n.im + self.twiddle6.im*x1318n.im + -self.twiddle15.im*x1417n.im + -self.twiddle5.im*x1516n.im;
-        let b1120re_a = buffer.get_unchecked(0).re + self.twiddle11.re*x130p.re + self.twiddle9.re*x229p.re + self.twiddle2.re*x328p.re + self.twiddle13.re*x427p.re + self.twiddle7.re*x526p.re + self.twiddle4.re*x625p.re + self.twiddle15.re*x724p.re + self.twiddle5.re*x823p.re + self.twiddle6.re*x922p.re + self.twiddle14.re*x1021p.re + self.twiddle3.re*x1120p.re + self.twiddle8.re*x1219p.re + self.twiddle12.re*x1318p.re + self.twiddle1.re*x1417p.re + self.twiddle10.re*x1516p.re;
+        let b1120re_a = input.load(0).re + self.twiddle11.re*x130p.re + self.twiddle9.re*x229p.re + self.twiddle2.re*x328p.re + self.twiddle13.re*x427p.re + self.twiddle7.re*x526p.re + self.twiddle4.re*x625p.re + self.twiddle15.re*x724p.re + self.twiddle5.re*x823p.re + self.twiddle6.re*x922p.re + self.twiddle14.re*x1021p.re + self.twiddle3.re*x1120p.re + self.twiddle8.re*x1219p.re + self.twiddle12.re*x1318p.re + self.twiddle1.re*x1417p.re + self.twiddle10.re*x1516p.re;
         let b1120re_b = self.twiddle11.im*x130n.im + -self.twiddle9.im*x229n.im + self.twiddle2.im*x328n.im + self.twiddle13.im*x427n.im + -self.twiddle7.im*x526n.im + self.twiddle4.im*x625n.im + self.twiddle15.im*x724n.im + -self.twiddle5.im*x823n.im + self.twiddle6.im*x922n.im + -self.twiddle14.im*x1021n.im + -self.twiddle3.im*x1120n.im + self.twiddle8.im*x1219n.im + -self.twiddle12.im*x1318n.im + -self.twiddle1.im*x1417n.im + self.twiddle10.im*x1516n.im;
-        let b1219re_a = buffer.get_unchecked(0).re + self.twiddle12.re*x130p.re + self.twiddle7.re*x229p.re + self.twiddle5.re*x328p.re + self.twiddle14.re*x427p.re + self.twiddle2.re*x526p.re + self.twiddle10.re*x625p.re + self.twiddle9.re*x724p.re + self.twiddle3.re*x823p.re + self.twiddle15.re*x922p.re + self.twiddle4.re*x1021p.re + self.twiddle8.re*x1120p.re + self.twiddle11.re*x1219p.re + self.twiddle1.re*x1318p.re + self.twiddle13.re*x1417p.re + self.twiddle6.re*x1516p.re;
+        let b1219re_a = input.load(0).re + self.twiddle12.re*x130p.re + self.twiddle7.re*x229p.re + self.twiddle5.re*x328p.re + self.twiddle14.re*x427p.re + self.twiddle2.re*x526p.re + self.twiddle10.re*x625p.re + self.twiddle9.re*x724p.re + self.twiddle3.re*x823p.re + self.twiddle15.re*x922p.re + self.twiddle4.re*x1021p.re + self.twiddle8.re*x1120p.re + self.twiddle11.re*x1219p.re + self.twiddle1.re*x1318p.re + self.twiddle13.re*x1417p.re + self.twiddle6.re*x1516p.re;
         let b1219re_b = self.twiddle12.im*x130n.im + -self.twiddle7.im*x229n.im + self.twiddle5.im*x328n.im + -self.twiddle14.im*x427n.im + -self.twiddle2.im*x526n.im + self.twiddle10.im*x625n.im + -self.twiddle9.im*x724n.im + self.twiddle3.im*x823n.im + self.twiddle15.im*x922n.im + -self.twiddle4.im*x1021n.im + self.twiddle8.im*x1120n.im + -self.twiddle11.im*x1219n.im + self.twiddle1.im*x1318n.im + self.twiddle13.im*x1417n.im + -self.twiddle6.im*x1516n.im;
-        let b1318re_a = buffer.get_unchecked(0).re + self.twiddle13.re*x130p.re + self.twiddle5.re*x229p.re + self.twiddle8.re*x328p.re + self.twiddle10.re*x427p.re + self.twiddle3.re*x526p.re + self.twiddle15.re*x625p.re + self.twiddle2.re*x724p.re + self.twiddle11.re*x823p.re + self.twiddle7.re*x922p.re + self.twiddle6.re*x1021p.re + self.twiddle12.re*x1120p.re + self.twiddle1.re*x1219p.re + self.twiddle14.re*x1318p.re + self.twiddle4.re*x1417p.re + self.twiddle9.re*x1516p.re;
+        let b1318re_a = input.load(0).re + self.twiddle13.re*x130p.re + self.twiddle5.re*x229p.re + self.twiddle8.re*x328p.re + self.twiddle10.re*x427p.re + self.twiddle3.re*x526p.re + self.twiddle15.re*x625p.re + self.twiddle2.re*x724p.re + self.twiddle11.re*x823p.re + self.twiddle7.re*x922p.re + self.twiddle6.re*x1021p.re + self.twiddle12.re*x1120p.re + self.twiddle1.re*x1219p.re + self.twiddle14.re*x1318p.re + self.twiddle4.re*x1417p.re + self.twiddle9.re*x1516p.re;
         let b1318re_b = self.twiddle13.im*x130n.im + -self.twiddle5.im*x229n.im + self.twiddle8.im*x328n.im + -self.twiddle10.im*x427n.im + self.twiddle3.im*x526n.im + -self.twiddle15.im*x625n.im + -self.twiddle2.im*x724n.im + self.twiddle11.im*x823n.im + -self.twiddle7.im*x922n.im + self.twiddle6.im*x1021n.im + -self.twiddle12.im*x1120n.im + self.twiddle1.im*x1219n.im + self.twiddle14.im*x1318n.im + -self.twiddle4.im*x1417n.im + self.twiddle9.im*x1516n.im;
-        let b1417re_a = buffer.get_unchecked(0).re + self.twiddle14.re*x130p.re + self.twiddle3.re*x229p.re + self.twiddle11.re*x328p.re + self.twiddle6.re*x427p.re + self.twiddle8.re*x526p.re + self.twiddle9.re*x625p.re + self.twiddle5.re*x724p.re + self.twiddle12.re*x823p.re + self.twiddle2.re*x922p.re + self.twiddle15.re*x1021p.re + self.twiddle1.re*x1120p.re + self.twiddle13.re*x1219p.re + self.twiddle4.re*x1318p.re + self.twiddle10.re*x1417p.re + self.twiddle7.re*x1516p.re;
+        let b1417re_a = input.load(0).re + self.twiddle14.re*x130p.re + self.twiddle3.re*x229p.re + self.twiddle11.re*x328p.re + self.twiddle6.re*x427p.re + self.twiddle8.re*x526p.re + self.twiddle9.re*x625p.re + self.twiddle5.re*x724p.re + self.twiddle12.re*x823p.re + self.twiddle2.re*x922p.re + self.twiddle15.re*x1021p.re + self.twiddle1.re*x1120p.re + self.twiddle13.re*x1219p.re + self.twiddle4.re*x1318p.re + self.twiddle10.re*x1417p.re + self.twiddle7.re*x1516p.re;
         let b1417re_b = self.twiddle14.im*x130n.im + -self.twiddle3.im*x229n.im + self.twiddle11.im*x328n.im + -self.twiddle6.im*x427n.im + self.twiddle8.im*x526n.im + -self.twiddle9.im*x625n.im + self.twiddle5.im*x724n.im + -self.twiddle12.im*x823n.im + self.twiddle2.im*x922n.im + -self.twiddle15.im*x1021n.im + -self.twiddle1.im*x1120n.im + self.twiddle13.im*x1219n.im + -self.twiddle4.im*x1318n.im + self.twiddle10.im*x1417n.im + -self.twiddle7.im*x1516n.im;
-        let b1516re_a = buffer.get_unchecked(0).re + self.twiddle15.re*x130p.re + self.twiddle1.re*x229p.re + self.twiddle14.re*x328p.re + self.twiddle2.re*x427p.re + self.twiddle13.re*x526p.re + self.twiddle3.re*x625p.re + self.twiddle12.re*x724p.re + self.twiddle4.re*x823p.re + self.twiddle11.re*x922p.re + self.twiddle5.re*x1021p.re + self.twiddle10.re*x1120p.re + self.twiddle6.re*x1219p.re + self.twiddle9.re*x1318p.re + self.twiddle7.re*x1417p.re + self.twiddle8.re*x1516p.re;
+        let b1516re_a = input.load(0).re + self.twiddle15.re*x130p.re + self.twiddle1.re*x229p.re + self.twiddle14.re*x328p.re + self.twiddle2.re*x427p.re + self.twiddle13.re*x526p.re + self.twiddle3.re*x625p.re + self.twiddle12.re*x724p.re + self.twiddle4.re*x823p.re + self.twiddle11.re*x922p.re + self.twiddle5.re*x1021p.re + self.twiddle10.re*x1120p.re + self.twiddle6.re*x1219p.re + self.twiddle9.re*x1318p.re + self.twiddle7.re*x1417p.re + self.twiddle8.re*x1516p.re;
         let b1516re_b = self.twiddle15.im*x130n.im + -self.twiddle1.im*x229n.im + self.twiddle14.im*x328n.im + -self.twiddle2.im*x427n.im + self.twiddle13.im*x526n.im + -self.twiddle3.im*x625n.im + self.twiddle12.im*x724n.im + -self.twiddle4.im*x823n.im + self.twiddle11.im*x922n.im + -self.twiddle5.im*x1021n.im + self.twiddle10.im*x1120n.im + -self.twiddle6.im*x1219n.im + self.twiddle9.im*x1318n.im + -self.twiddle7.im*x1417n.im + self.twiddle8.im*x1516n.im;
         
-        let b130im_a = buffer.get_unchecked(0).im + self.twiddle1.re*x130p.im + self.twiddle2.re*x229p.im + self.twiddle3.re*x328p.im + self.twiddle4.re*x427p.im + self.twiddle5.re*x526p.im + self.twiddle6.re*x625p.im + self.twiddle7.re*x724p.im + self.twiddle8.re*x823p.im + self.twiddle9.re*x922p.im + self.twiddle10.re*x1021p.im + self.twiddle11.re*x1120p.im + self.twiddle12.re*x1219p.im + self.twiddle13.re*x1318p.im + self.twiddle14.re*x1417p.im + self.twiddle15.re*x1516p.im;
+        let b130im_a = input.load(0).im + self.twiddle1.re*x130p.im + self.twiddle2.re*x229p.im + self.twiddle3.re*x328p.im + self.twiddle4.re*x427p.im + self.twiddle5.re*x526p.im + self.twiddle6.re*x625p.im + self.twiddle7.re*x724p.im + self.twiddle8.re*x823p.im + self.twiddle9.re*x922p.im + self.twiddle10.re*x1021p.im + self.twiddle11.re*x1120p.im + self.twiddle12.re*x1219p.im + self.twiddle13.re*x1318p.im + self.twiddle14.re*x1417p.im + self.twiddle15.re*x1516p.im;
         let b130im_b = self.twiddle1.im*x130n.re + self.twiddle2.im*x229n.re + self.twiddle3.im*x328n.re + self.twiddle4.im*x427n.re + self.twiddle5.im*x526n.re + self.twiddle6.im*x625n.re + self.twiddle7.im*x724n.re + self.twiddle8.im*x823n.re + self.twiddle9.im*x922n.re + self.twiddle10.im*x1021n.re + self.twiddle11.im*x1120n.re + self.twiddle12.im*x1219n.re + self.twiddle13.im*x1318n.re + self.twiddle14.im*x1417n.re + self.twiddle15.im*x1516n.re;
-        let b229im_a = buffer.get_unchecked(0).im + self.twiddle2.re*x130p.im + self.twiddle4.re*x229p.im + self.twiddle6.re*x328p.im + self.twiddle8.re*x427p.im + self.twiddle10.re*x526p.im + self.twiddle12.re*x625p.im + self.twiddle14.re*x724p.im + self.twiddle15.re*x823p.im + self.twiddle13.re*x922p.im + self.twiddle11.re*x1021p.im + self.twiddle9.re*x1120p.im + self.twiddle7.re*x1219p.im + self.twiddle5.re*x1318p.im + self.twiddle3.re*x1417p.im + self.twiddle1.re*x1516p.im;
+        let b229im_a = input.load(0).im + self.twiddle2.re*x130p.im + self.twiddle4.re*x229p.im + self.twiddle6.re*x328p.im + self.twiddle8.re*x427p.im + self.twiddle10.re*x526p.im + self.twiddle12.re*x625p.im + self.twiddle14.re*x724p.im + self.twiddle15.re*x823p.im + self.twiddle13.re*x922p.im + self.twiddle11.re*x1021p.im + self.twiddle9.re*x1120p.im + self.twiddle7.re*x1219p.im + self.twiddle5.re*x1318p.im + self.twiddle3.re*x1417p.im + self.twiddle1.re*x1516p.im;
         let b229im_b = self.twiddle2.im*x130n.re + self.twiddle4.im*x229n.re + self.twiddle6.im*x328n.re + self.twiddle8.im*x427n.re + self.twiddle10.im*x526n.re + self.twiddle12.im*x625n.re + self.twiddle14.im*x724n.re + -self.twiddle15.im*x823n.re + -self.twiddle13.im*x922n.re + -self.twiddle11.im*x1021n.re + -self.twiddle9.im*x1120n.re + -self.twiddle7.im*x1219n.re + -self.twiddle5.im*x1318n.re + -self.twiddle3.im*x1417n.re + -self.twiddle1.im*x1516n.re;
-        let b328im_a = buffer.get_unchecked(0).im + self.twiddle3.re*x130p.im + self.twiddle6.re*x229p.im + self.twiddle9.re*x328p.im + self.twiddle12.re*x427p.im + self.twiddle15.re*x526p.im + self.twiddle13.re*x625p.im + self.twiddle10.re*x724p.im + self.twiddle7.re*x823p.im + self.twiddle4.re*x922p.im + self.twiddle1.re*x1021p.im + self.twiddle2.re*x1120p.im + self.twiddle5.re*x1219p.im + self.twiddle8.re*x1318p.im + self.twiddle11.re*x1417p.im + self.twiddle14.re*x1516p.im;
+        let b328im_a = input.load(0).im + self.twiddle3.re*x130p.im + self.twiddle6.re*x229p.im + self.twiddle9.re*x328p.im + self.twiddle12.re*x427p.im + self.twiddle15.re*x526p.im + self.twiddle13.re*x625p.im + self.twiddle10.re*x724p.im + self.twiddle7.re*x823p.im + self.twiddle4.re*x922p.im + self.twiddle1.re*x1021p.im + self.twiddle2.re*x1120p.im + self.twiddle5.re*x1219p.im + self.twiddle8.re*x1318p.im + self.twiddle11.re*x1417p.im + self.twiddle14.re*x1516p.im;
         let b328im_b = self.twiddle3.im*x130n.re + self.twiddle6.im*x229n.re + self.twiddle9.im*x328n.re + self.twiddle12.im*x427n.re + self.twiddle15.im*x526n.re + -self.twiddle13.im*x625n.re + -self.twiddle10.im*x724n.re + -self.twiddle7.im*x823n.re + -self.twiddle4.im*x922n.re + -self.twiddle1.im*x1021n.re + self.twiddle2.im*x1120n.re + self.twiddle5.im*x1219n.re + self.twiddle8.im*x1318n.re + self.twiddle11.im*x1417n.re + self.twiddle14.im*x1516n.re;
-        let b427im_a = buffer.get_unchecked(0).im + self.twiddle4.re*x130p.im + self.twiddle8.re*x229p.im + self.twiddle12.re*x328p.im + self.twiddle15.re*x427p.im + self.twiddle11.re*x526p.im + self.twiddle7.re*x625p.im + self.twiddle3.re*x724p.im + self.twiddle1.re*x823p.im + self.twiddle5.re*x922p.im + self.twiddle9.re*x1021p.im + self.twiddle13.re*x1120p.im + self.twiddle14.re*x1219p.im + self.twiddle10.re*x1318p.im + self.twiddle6.re*x1417p.im + self.twiddle2.re*x1516p.im;
+        let b427im_a = input.load(0).im + self.twiddle4.re*x130p.im + self.twiddle8.re*x229p.im + self.twiddle12.re*x328p.im + self.twiddle15.re*x427p.im + self.twiddle11.re*x526p.im + self.twiddle7.re*x625p.im + self.twiddle3.re*x724p.im + self.twiddle1.re*x823p.im + self.twiddle5.re*x922p.im + self.twiddle9.re*x1021p.im + self.twiddle13.re*x1120p.im + self.twiddle14.re*x1219p.im + self.twiddle10.re*x1318p.im + self.twiddle6.re*x1417p.im + self.twiddle2.re*x1516p.im;
         let b427im_b = self.twiddle4.im*x130n.re + self.twiddle8.im*x229n.re + self.twiddle12.im*x328n.re + -self.twiddle15.im*x427n.re + -self.twiddle11.im*x526n.re + -self.twiddle7.im*x625n.re + -self.twiddle3.im*x724n.re + self.twiddle1.im*x823n.re + self.twiddle5.im*x922n.re + self.twiddle9.im*x1021n.re + self.twiddle13.im*x1120n.re + -self.twiddle14.im*x1219n.re + -self.twiddle10.im*x1318n.re + -self.twiddle6.im*x1417n.re + -self.twiddle2.im*x1516n.re;
-        let b526im_a = buffer.get_unchecked(0).im + self.twiddle5.re*x130p.im + self.twiddle10.re*x229p.im + self.twiddle15.re*x328p.im + self.twiddle11.re*x427p.im + self.twiddle6.re*x526p.im + self.twiddle1.re*x625p.im + self.twiddle4.re*x724p.im + self.twiddle9.re*x823p.im + self.twiddle14.re*x922p.im + self.twiddle12.re*x1021p.im + self.twiddle7.re*x1120p.im + self.twiddle2.re*x1219p.im + self.twiddle3.re*x1318p.im + self.twiddle8.re*x1417p.im + self.twiddle13.re*x1516p.im;
+        let b526im_a = input.load(0).im + self.twiddle5.re*x130p.im + self.twiddle10.re*x229p.im + self.twiddle15.re*x328p.im + self.twiddle11.re*x427p.im + self.twiddle6.re*x526p.im + self.twiddle1.re*x625p.im + self.twiddle4.re*x724p.im + self.twiddle9.re*x823p.im + self.twiddle14.re*x922p.im + self.twiddle12.re*x1021p.im + self.twiddle7.re*x1120p.im + self.twiddle2.re*x1219p.im + self.twiddle3.re*x1318p.im + self.twiddle8.re*x1417p.im + self.twiddle13.re*x1516p.im;
         let b526im_b = self.twiddle5.im*x130n.re + self.twiddle10.im*x229n.re + self.twiddle15.im*x328n.re + -self.twiddle11.im*x427n.re + -self.twiddle6.im*x526n.re + -self.twiddle1.im*x625n.re + self.twiddle4.im*x724n.re + self.twiddle9.im*x823n.re + self.twiddle14.im*x922n.re + -self.twiddle12.im*x1021n.re + -self.twiddle7.im*x1120n.re + -self.twiddle2.im*x1219n.re + self.twiddle3.im*x1318n.re + self.twiddle8.im*x1417n.re + self.twiddle13.im*x1516n.re;
-        let b625im_a = buffer.get_unchecked(0).im + self.twiddle6.re*x130p.im + self.twiddle12.re*x229p.im + self.twiddle13.re*x328p.im + self.twiddle7.re*x427p.im + self.twiddle1.re*x526p.im + self.twiddle5.re*x625p.im + self.twiddle11.re*x724p.im + self.twiddle14.re*x823p.im + self.twiddle8.re*x922p.im + self.twiddle2.re*x1021p.im + self.twiddle4.re*x1120p.im + self.twiddle10.re*x1219p.im + self.twiddle15.re*x1318p.im + self.twiddle9.re*x1417p.im + self.twiddle3.re*x1516p.im;
+        let b625im_a = input.load(0).im + self.twiddle6.re*x130p.im + self.twiddle12.re*x229p.im + self.twiddle13.re*x328p.im + self.twiddle7.re*x427p.im + self.twiddle1.re*x526p.im + self.twiddle5.re*x625p.im + self.twiddle11.re*x724p.im + self.twiddle14.re*x823p.im + self.twiddle8.re*x922p.im + self.twiddle2.re*x1021p.im + self.twiddle4.re*x1120p.im + self.twiddle10.re*x1219p.im + self.twiddle15.re*x1318p.im + self.twiddle9.re*x1417p.im + self.twiddle3.re*x1516p.im;
         let b625im_b = self.twiddle6.im*x130n.re + self.twiddle12.im*x229n.re + -self.twiddle13.im*x328n.re + -self.twiddle7.im*x427n.re + -self.twiddle1.im*x526n.re + self.twiddle5.im*x625n.re + self.twiddle11.im*x724n.re + -self.twiddle14.im*x823n.re + -self.twiddle8.im*x922n.re + -self.twiddle2.im*x1021n.re + self.twiddle4.im*x1120n.re + self.twiddle10.im*x1219n.re + -self.twiddle15.im*x1318n.re + -self.twiddle9.im*x1417n.re + -self.twiddle3.im*x1516n.re;
-        let b724im_a = buffer.get_unchecked(0).im + self.twiddle7.re*x130p.im + self.twiddle14.re*x229p.im + self.twiddle10.re*x328p.im + self.twiddle3.re*x427p.im + self.twiddle4.re*x526p.im + self.twiddle11.re*x625p.im + self.twiddle13.re*x724p.im + self.twiddle6.re*x823p.im + self.twiddle1.re*x922p.im + self.twiddle8.re*x1021p.im + self.twiddle15.re*x1120p.im + self.twiddle9.re*x1219p.im + self.twiddle2.re*x1318p.im + self.twiddle5.re*x1417p.im + self.twiddle12.re*x1516p.im;
+        let b724im_a = input.load(0).im + self.twiddle7.re*x130p.im + self.twiddle14.re*x229p.im + self.twiddle10.re*x328p.im + self.twiddle3.re*x427p.im + self.twiddle4.re*x526p.im + self.twiddle11.re*x625p.im + self.twiddle13.re*x724p.im + self.twiddle6.re*x823p.im + self.twiddle1.re*x922p.im + self.twiddle8.re*x1021p.im + self.twiddle15.re*x1120p.im + self.twiddle9.re*x1219p.im + self.twiddle2.re*x1318p.im + self.twiddle5.re*x1417p.im + self.twiddle12.re*x1516p.im;
         let b724im_b = self.twiddle7.im*x130n.re + self.twiddle14.im*x229n.re + -self.twiddle10.im*x328n.re + -self.twiddle3.im*x427n.re + self.twiddle4.im*x526n.re + self.twiddle11.im*x625n.re + -self.twiddle13.im*x724n.re + -self.twiddle6.im*x823n.re + self.twiddle1.im*x922n.re + self.twiddle8.im*x1021n.re + self.twiddle15.im*x1120n.re + -self.twiddle9.im*x1219n.re + -self.twiddle2.im*x1318n.re + self.twiddle5.im*x1417n.re + self.twiddle12.im*x1516n.re;
-        let b823im_a = buffer.get_unchecked(0).im + self.twiddle8.re*x130p.im + self.twiddle15.re*x229p.im + self.twiddle7.re*x328p.im + self.twiddle1.re*x427p.im + self.twiddle9.re*x526p.im + self.twiddle14.re*x625p.im + self.twiddle6.re*x724p.im + self.twiddle2.re*x823p.im + self.twiddle10.re*x922p.im + self.twiddle13.re*x1021p.im + self.twiddle5.re*x1120p.im + self.twiddle3.re*x1219p.im + self.twiddle11.re*x1318p.im + self.twiddle12.re*x1417p.im + self.twiddle4.re*x1516p.im;
+        let b823im_a = input.load(0).im + self.twiddle8.re*x130p.im + self.twiddle15.re*x229p.im + self.twiddle7.re*x328p.im + self.twiddle1.re*x427p.im + self.twiddle9.re*x526p.im + self.twiddle14.re*x625p.im + self.twiddle6.re*x724p.im + self.twiddle2.re*x823p.im + self.twiddle10.re*x922p.im + self.twiddle13.re*x1021p.im + self.twiddle5.re*x1120p.im + self.twiddle3.re*x1219p.im + self.twiddle11.re*x1318p.im + self.twiddle12.re*x1417p.im + self.twiddle4.re*x1516p.im;
         let b823im_b = self.twiddle8.im*x130n.re + -self.twiddle15.im*x229n.re + -self.twiddle7.im*x328n.re + self.twiddle1.im*x427n.re + self.twiddle9.im*x526n.re + -self.twiddle14.im*x625n.re + -self.twiddle6.im*x724n.re + self.twiddle2.im*x823n.re + self.twiddle10.im*x922n.re + -self.twiddle13.im*x1021n.re + -self.twiddle5.im*x1120n.re + self.twiddle3.im*x1219n.re + self.twiddle11.im*x1318n.re + -self.twiddle12.im*x1417n.re + -self.twiddle4.im*x1516n.re;
-        let b922im_a = buffer.get_unchecked(0).im + self.twiddle9.re*x130p.im + self.twiddle13.re*x229p.im + self.twiddle4.re*x328p.im + self.twiddle5.re*x427p.im + self.twiddle14.re*x526p.im + self.twiddle8.re*x625p.im + self.twiddle1.re*x724p.im + self.twiddle10.re*x823p.im + self.twiddle12.re*x922p.im + self.twiddle3.re*x1021p.im + self.twiddle6.re*x1120p.im + self.twiddle15.re*x1219p.im + self.twiddle7.re*x1318p.im + self.twiddle2.re*x1417p.im + self.twiddle11.re*x1516p.im;
+        let b922im_a = input.load(0).im + self.twiddle9.re*x130p.im + self.twiddle13.re*x229p.im + self.twiddle4.re*x328p.im + self.twiddle5.re*x427p.im + self.twiddle14.re*x526p.im + self.twiddle8.re*x625p.im + self.twiddle1.re*x724p.im + self.twiddle10.re*x823p.im + self.twiddle12.re*x922p.im + self.twiddle3.re*x1021p.im + self.twiddle6.re*x1120p.im + self.twiddle15.re*x1219p.im + self.twiddle7.re*x1318p.im + self.twiddle2.re*x1417p.im + self.twiddle11.re*x1516p.im;
         let b922im_b = self.twiddle9.im*x130n.re + -self.twiddle13.im*x229n.re + -self.twiddle4.im*x328n.re + self.twiddle5.im*x427n.re + self.twiddle14.im*x526n.re + -self.twiddle8.im*x625n.re + self.twiddle1.im*x724n.re + self.twiddle10.im*x823n.re + -self.twiddle12.im*x922n.re + -self.twiddle3.im*x1021n.re + self.twiddle6.im*x1120n.re + self.twiddle15.im*x1219n.re + -self.twiddle7.im*x1318n.re + self.twiddle2.im*x1417n.re + self.twiddle11.im*x1516n.re;
-        let b1021im_a = buffer.get_unchecked(0).im + self.twiddle10.re*x130p.im + self.twiddle11.re*x229p.im + self.twiddle1.re*x328p.im + self.twiddle9.re*x427p.im + self.twiddle12.re*x526p.im + self.twiddle2.re*x625p.im + self.twiddle8.re*x724p.im + self.twiddle13.re*x823p.im + self.twiddle3.re*x922p.im + self.twiddle7.re*x1021p.im + self.twiddle14.re*x1120p.im + self.twiddle4.re*x1219p.im + self.twiddle6.re*x1318p.im + self.twiddle15.re*x1417p.im + self.twiddle5.re*x1516p.im;
+        let b1021im_a = input.load(0).im + self.twiddle10.re*x130p.im + self.twiddle11.re*x229p.im + self.twiddle1.re*x328p.im + self.twiddle9.re*x427p.im + self.twiddle12.re*x526p.im + self.twiddle2.re*x625p.im + self.twiddle8.re*x724p.im + self.twiddle13.re*x823p.im + self.twiddle3.re*x922p.im + self.twiddle7.re*x1021p.im + self.twiddle14.re*x1120p.im + self.twiddle4.re*x1219p.im + self.twiddle6.re*x1318p.im + self.twiddle15.re*x1417p.im + self.twiddle5.re*x1516p.im;
         let b1021im_b = self.twiddle10.im*x130n.re + -self.twiddle11.im*x229n.re + -self.twiddle1.im*x328n.re + self.twiddle9.im*x427n.re + -self.twiddle12.im*x526n.re + -self.twiddle2.im*x625n.re + self.twiddle8.im*x724n.re + -self.twiddle13.im*x823n.re + -self.twiddle3.im*x922n.re + self.twiddle7.im*x1021n.re + -self.twiddle14.im*x1120n.re + -self.twiddle4.im*x1219n.re + self.twiddle6.im*x1318n.re + -self.twiddle15.im*x1417n.re + -self.twiddle5.im*x1516n.re;
-        let b1120im_a = buffer.get_unchecked(0).im + self.twiddle11.re*x130p.im + self.twiddle9.re*x229p.im + self.twiddle2.re*x328p.im + self.twiddle13.re*x427p.im + self.twiddle7.re*x526p.im + self.twiddle4.re*x625p.im + self.twiddle15.re*x724p.im + self.twiddle5.re*x823p.im + self.twiddle6.re*x922p.im + self.twiddle14.re*x1021p.im + self.twiddle3.re*x1120p.im + self.twiddle8.re*x1219p.im + self.twiddle12.re*x1318p.im + self.twiddle1.re*x1417p.im + self.twiddle10.re*x1516p.im;
+        let b1120im_a = input.load(0).im + self.twiddle11.re*x130p.im + self.twiddle9.re*x229p.im + self.twiddle2.re*x328p.im + self.twiddle13.re*x427p.im + self.twiddle7.re*x526p.im + self.twiddle4.re*x625p.im + self.twiddle15.re*x724p.im + self.twiddle5.re*x823p.im + self.twiddle6.re*x922p.im + self.twiddle14.re*x1021p.im + self.twiddle3.re*x1120p.im + self.twiddle8.re*x1219p.im + self.twiddle12.re*x1318p.im + self.twiddle1.re*x1417p.im + self.twiddle10.re*x1516p.im;
         let b1120im_b = self.twiddle11.im*x130n.re + -self.twiddle9.im*x229n.re + self.twiddle2.im*x328n.re + self.twiddle13.im*x427n.re + -self.twiddle7.im*x526n.re + self.twiddle4.im*x625n.re + self.twiddle15.im*x724n.re + -self.twiddle5.im*x823n.re + self.twiddle6.im*x922n.re + -self.twiddle14.im*x1021n.re + -self.twiddle3.im*x1120n.re + self.twiddle8.im*x1219n.re + -self.twiddle12.im*x1318n.re + -self.twiddle1.im*x1417n.re + self.twiddle10.im*x1516n.re;
-        let b1219im_a = buffer.get_unchecked(0).im + self.twiddle12.re*x130p.im + self.twiddle7.re*x229p.im + self.twiddle5.re*x328p.im + self.twiddle14.re*x427p.im + self.twiddle2.re*x526p.im + self.twiddle10.re*x625p.im + self.twiddle9.re*x724p.im + self.twiddle3.re*x823p.im + self.twiddle15.re*x922p.im + self.twiddle4.re*x1021p.im + self.twiddle8.re*x1120p.im + self.twiddle11.re*x1219p.im + self.twiddle1.re*x1318p.im + self.twiddle13.re*x1417p.im + self.twiddle6.re*x1516p.im;
+        let b1219im_a = input.load(0).im + self.twiddle12.re*x130p.im + self.twiddle7.re*x229p.im + self.twiddle5.re*x328p.im + self.twiddle14.re*x427p.im + self.twiddle2.re*x526p.im + self.twiddle10.re*x625p.im + self.twiddle9.re*x724p.im + self.twiddle3.re*x823p.im + self.twiddle15.re*x922p.im + self.twiddle4.re*x1021p.im + self.twiddle8.re*x1120p.im + self.twiddle11.re*x1219p.im + self.twiddle1.re*x1318p.im + self.twiddle13.re*x1417p.im + self.twiddle6.re*x1516p.im;
         let b1219im_b = self.twiddle12.im*x130n.re + -self.twiddle7.im*x229n.re + self.twiddle5.im*x328n.re + -self.twiddle14.im*x427n.re + -self.twiddle2.im*x526n.re + self.twiddle10.im*x625n.re + -self.twiddle9.im*x724n.re + self.twiddle3.im*x823n.re + self.twiddle15.im*x922n.re + -self.twiddle4.im*x1021n.re + self.twiddle8.im*x1120n.re + -self.twiddle11.im*x1219n.re + self.twiddle1.im*x1318n.re + self.twiddle13.im*x1417n.re + -self.twiddle6.im*x1516n.re;
-        let b1318im_a = buffer.get_unchecked(0).im + self.twiddle13.re*x130p.im + self.twiddle5.re*x229p.im + self.twiddle8.re*x328p.im + self.twiddle10.re*x427p.im + self.twiddle3.re*x526p.im + self.twiddle15.re*x625p.im + self.twiddle2.re*x724p.im + self.twiddle11.re*x823p.im + self.twiddle7.re*x922p.im + self.twiddle6.re*x1021p.im + self.twiddle12.re*x1120p.im + self.twiddle1.re*x1219p.im + self.twiddle14.re*x1318p.im + self.twiddle4.re*x1417p.im + self.twiddle9.re*x1516p.im;
+        let b1318im_a = input.load(0).im + self.twiddle13.re*x130p.im + self.twiddle5.re*x229p.im + self.twiddle8.re*x328p.im + self.twiddle10.re*x427p.im + self.twiddle3.re*x526p.im + self.twiddle15.re*x625p.im + self.twiddle2.re*x724p.im + self.twiddle11.re*x823p.im + self.twiddle7.re*x922p.im + self.twiddle6.re*x1021p.im + self.twiddle12.re*x1120p.im + self.twiddle1.re*x1219p.im + self.twiddle14.re*x1318p.im + self.twiddle4.re*x1417p.im + self.twiddle9.re*x1516p.im;
         let b1318im_b = self.twiddle13.im*x130n.re + -self.twiddle5.im*x229n.re + self.twiddle8.im*x328n.re + -self.twiddle10.im*x427n.re + self.twiddle3.im*x526n.re + -self.twiddle15.im*x625n.re + -self.twiddle2.im*x724n.re + self.twiddle11.im*x823n.re + -self.twiddle7.im*x922n.re + self.twiddle6.im*x1021n.re + -self.twiddle12.im*x1120n.re + self.twiddle1.im*x1219n.re + self.twiddle14.im*x1318n.re + -self.twiddle4.im*x1417n.re + self.twiddle9.im*x1516n.re;
-        let b1417im_a = buffer.get_unchecked(0).im + self.twiddle14.re*x130p.im + self.twiddle3.re*x229p.im + self.twiddle11.re*x328p.im + self.twiddle6.re*x427p.im + self.twiddle8.re*x526p.im + self.twiddle9.re*x625p.im + self.twiddle5.re*x724p.im + self.twiddle12.re*x823p.im + self.twiddle2.re*x922p.im + self.twiddle15.re*x1021p.im + self.twiddle1.re*x1120p.im + self.twiddle13.re*x1219p.im + self.twiddle4.re*x1318p.im + self.twiddle10.re*x1417p.im + self.twiddle7.re*x1516p.im;
+        let b1417im_a = input.load(0).im + self.twiddle14.re*x130p.im + self.twiddle3.re*x229p.im + self.twiddle11.re*x328p.im + self.twiddle6.re*x427p.im + self.twiddle8.re*x526p.im + self.twiddle9.re*x625p.im + self.twiddle5.re*x724p.im + self.twiddle12.re*x823p.im + self.twiddle2.re*x922p.im + self.twiddle15.re*x1021p.im + self.twiddle1.re*x1120p.im + self.twiddle13.re*x1219p.im + self.twiddle4.re*x1318p.im + self.twiddle10.re*x1417p.im + self.twiddle7.re*x1516p.im;
         let b1417im_b = self.twiddle14.im*x130n.re + -self.twiddle3.im*x229n.re + self.twiddle11.im*x328n.re + -self.twiddle6.im*x427n.re + self.twiddle8.im*x526n.re + -self.twiddle9.im*x625n.re + self.twiddle5.im*x724n.re + -self.twiddle12.im*x823n.re + self.twiddle2.im*x922n.re + -self.twiddle15.im*x1021n.re + -self.twiddle1.im*x1120n.re + self.twiddle13.im*x1219n.re + -self.twiddle4.im*x1318n.re + self.twiddle10.im*x1417n.re + -self.twiddle7.im*x1516n.re;
-        let b1516im_a = buffer.get_unchecked(0).im + self.twiddle15.re*x130p.im + self.twiddle1.re*x229p.im + self.twiddle14.re*x328p.im + self.twiddle2.re*x427p.im + self.twiddle13.re*x526p.im + self.twiddle3.re*x625p.im + self.twiddle12.re*x724p.im + self.twiddle4.re*x823p.im + self.twiddle11.re*x922p.im + self.twiddle5.re*x1021p.im + self.twiddle10.re*x1120p.im + self.twiddle6.re*x1219p.im + self.twiddle9.re*x1318p.im + self.twiddle7.re*x1417p.im + self.twiddle8.re*x1516p.im;
+        let b1516im_a = input.load(0).im + self.twiddle15.re*x130p.im + self.twiddle1.re*x229p.im + self.twiddle14.re*x328p.im + self.twiddle2.re*x427p.im + self.twiddle13.re*x526p.im + self.twiddle3.re*x625p.im + self.twiddle12.re*x724p.im + self.twiddle4.re*x823p.im + self.twiddle11.re*x922p.im + self.twiddle5.re*x1021p.im + self.twiddle10.re*x1120p.im + self.twiddle6.re*x1219p.im + self.twiddle9.re*x1318p.im + self.twiddle7.re*x1417p.im + self.twiddle8.re*x1516p.im;
         let b1516im_b = self.twiddle15.im*x130n.re + -self.twiddle1.im*x229n.re + self.twiddle14.im*x328n.re + -self.twiddle2.im*x427n.re + self.twiddle13.im*x526n.re + -self.twiddle3.im*x625n.re + self.twiddle12.im*x724n.re + -self.twiddle4.im*x823n.re + self.twiddle11.im*x922n.re + -self.twiddle5.im*x1021n.re + self.twiddle10.im*x1120n.re + -self.twiddle6.im*x1219n.re + self.twiddle9.im*x1318n.re + -self.twiddle7.im*x1417n.re + self.twiddle8.im*x1516n.re;
         
         let out1re = b130re_a - b130re_b;
@@ -2241,73 +1791,45 @@
         let out29im = b229im_a - b229im_b;
         let out30re = b130re_a + b130re_b;
         let out30im = b130im_a - b130im_b;
-        *buffer.get_unchecked_mut(0) = sum;
-        *buffer.get_unchecked_mut(1) = Complex{ re: out1re, im: out1im };
-        *buffer.get_unchecked_mut(2) = Complex{ re: out2re, im: out2im };
-        *buffer.get_unchecked_mut(3) = Complex{ re: out3re, im: out3im };
-        *buffer.get_unchecked_mut(4) = Complex{ re: out4re, im: out4im };
-        *buffer.get_unchecked_mut(5) = Complex{ re: out5re, im: out5im };
-        *buffer.get_unchecked_mut(6) = Complex{ re: out6re, im: out6im };
-        *buffer.get_unchecked_mut(7) = Complex{ re: out7re, im: out7im };
-        *buffer.get_unchecked_mut(8) = Complex{ re: out8re, im: out8im };
-        *buffer.get_unchecked_mut(9) = Complex{ re: out9re, im: out9im };
-        *buffer.get_unchecked_mut(10) = Complex{ re: out10re, im: out10im };
-        *buffer.get_unchecked_mut(11) = Complex{ re: out11re, im: out11im };
-        *buffer.get_unchecked_mut(12) = Complex{ re: out12re, im: out12im };
-        *buffer.get_unchecked_mut(13) = Complex{ re: out13re, im: out13im };
-        *buffer.get_unchecked_mut(14) = Complex{ re: out14re, im: out14im };
-        *buffer.get_unchecked_mut(15) = Complex{ re: out15re, im: out15im };
-        *buffer.get_unchecked_mut(16) = Complex{ re: out16re, im: out16im };
-        *buffer.get_unchecked_mut(17) = Complex{ re: out17re, im: out17im };
-        *buffer.get_unchecked_mut(18) = Complex{ re: out18re, im: out18im };
-        *buffer.get_unchecked_mut(19) = Complex{ re: out19re, im: out19im };
-        *buffer.get_unchecked_mut(20) = Complex{ re: out20re, im: out20im };
-        *buffer.get_unchecked_mut(21) = Complex{ re: out21re, im: out21im };
-        *buffer.get_unchecked_mut(22) = Complex{ re: out22re, im: out22im };
-        *buffer.get_unchecked_mut(23) = Complex{ re: out23re, im: out23im };
-        *buffer.get_unchecked_mut(24) = Complex{ re: out24re, im: out24im };
-        *buffer.get_unchecked_mut(25) = Complex{ re: out25re, im: out25im };
-        *buffer.get_unchecked_mut(26) = Complex{ re: out26re, im: out26im };
-        *buffer.get_unchecked_mut(27) = Complex{ re: out27re, im: out27im };
-        *buffer.get_unchecked_mut(28) = Complex{ re: out28re, im: out28im };
-        *buffer.get_unchecked_mut(29) = Complex{ re: out29re, im: out29im };
-        *buffer.get_unchecked_mut(30) = Complex{ re: out30re, im: out30im };
-    }
-}
-impl<T: FFTnum> FFT<T> for Butterfly31<T> {
-    fn process(&self, input: &mut [Complex<T>], output: &mut [Complex<T>]) {
-        verify_length(input, output, self.len());
-        output.copy_from_slice(input);
-
-        unsafe { self.process_inplace(output) };
-    }
-    fn process_multi(&self, input: &mut [Complex<T>], output: &mut [Complex<T>]) {
-        verify_length_divisible(input, output, self.len());
-        output.copy_from_slice(input);
-
-        unsafe { self.process_multi_inplace(output) };
-    }
-}
-impl<T> Length for Butterfly31<T> {
-    #[inline(always)]
-    fn len(&self) -> usize {
-        31
-    }
-}
-impl<T> IsInverse for Butterfly31<T> {
-    #[inline(always)]
-    fn is_inverse(&self) -> bool {
-        self.inverse
-    }
-}
-
->>>>>>> cefebfb6
-
+        output.store(sum, 0);
+        output.store(Complex{ re: out1re, im: out1im }, 1);
+        output.store(Complex{ re: out2re, im: out2im }, 2);
+        output.store(Complex{ re: out3re, im: out3im }, 3);
+        output.store(Complex{ re: out4re, im: out4im }, 4);
+        output.store(Complex{ re: out5re, im: out5im }, 5);
+        output.store(Complex{ re: out6re, im: out6im }, 6);
+        output.store(Complex{ re: out7re, im: out7im }, 7);
+        output.store(Complex{ re: out8re, im: out8im }, 8);
+        output.store(Complex{ re: out9re, im: out9im }, 9);
+        output.store(Complex{ re: out10re, im: out10im }, 10);
+        output.store(Complex{ re: out11re, im: out11im }, 11);
+        output.store(Complex{ re: out12re, im: out12im }, 12);
+        output.store(Complex{ re: out13re, im: out13im }, 13);
+        output.store(Complex{ re: out14re, im: out14im }, 14);
+        output.store(Complex{ re: out15re, im: out15im }, 15);
+        output.store(Complex{ re: out16re, im: out16im }, 16);
+        output.store(Complex{ re: out17re, im: out17im }, 17);
+        output.store(Complex{ re: out18re, im: out18im }, 18);
+        output.store(Complex{ re: out19re, im: out19im }, 19);
+        output.store(Complex{ re: out20re, im: out20im }, 20);
+        output.store(Complex{ re: out21re, im: out21im }, 21);
+        output.store(Complex{ re: out22re, im: out22im }, 22);
+        output.store(Complex{ re: out23re, im: out23im }, 23);
+        output.store(Complex{ re: out24re, im: out24im }, 24);
+        output.store(Complex{ re: out25re, im: out25im }, 25);
+        output.store(Complex{ re: out26re, im: out26im }, 26);
+        output.store(Complex{ re: out27re, im: out27im }, 27);
+        output.store(Complex{ re: out28re, im: out28im }, 28);
+        output.store(Complex{ re: out29re, im: out29im }, 29);
+        output.store(Complex{ re: out30re, im: out30im }, 30);
+    }
+}
 pub struct Butterfly32<T> {
     butterfly16: Butterfly16<T>,
     butterfly8: Butterfly8<T>,
     twiddles: [Complex<T>; 7],
 }
+boilerplate_fft_butterfly!(Butterfly32, 32, |this: &Butterfly32<_>| this.butterfly8.is_inverse());
 impl<T: FFTnum> Butterfly32<T> {
     pub fn new(inverse: bool) -> Self {
         Self {
@@ -2325,6 +1847,7 @@
         }
     }
 
+    #[inline(never)]
     unsafe fn perform_fft_contiguous(&self, input: RawSlice<Complex<T>>, output: RawSliceMut<Complex<T>>) {
         // we're going to hardcode a step of split radix
         // step 1: copy and reorder the  input into the scratch
@@ -2448,10 +1971,8 @@
         output.store(scratch_evens[13] - scratch_odds_n3[5], 29);
         output.store(scratch_evens[14] - scratch_odds_n3[6], 30);
         output.store(scratch_evens[15] - scratch_odds_n3[7], 31);
-
-    }
-}
-boilerplate_fft_butterfly!(Butterfly32, 32, |this: &Butterfly32<_>| this.butterfly8.is_inverse());
+    }
+}
 
 
 
