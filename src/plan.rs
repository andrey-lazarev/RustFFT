--- conflicted
+++ resolved
@@ -4,30 +4,16 @@
 
 use crate::common::FFTnum;
 
-<<<<<<< HEAD
-=======
-use crate::Fft;
-use crate::algorithm::*;
->>>>>>> aa8924e6
 use crate::algorithm::butterflies::*;
 use crate::algorithm::*;
 use crate::Fft;
 
 use crate::FftPlannerAvx;
 
-<<<<<<< HEAD
+use crate::math_utils::{PrimeFactor, PrimeFactors};
+
 const MIN_RADIX4_BITS: u32 = 5; // smallest size to consider radix 4 an option is 2^5 = 32
 const MAX_RADIX4_BITS: u32 = 16; // largest size to consider radix 4 an option is 2^16 = 65536
-const BUTTERFLIES: [usize; 16] = [2, 3, 4, 5, 6, 7, 8, 11, 13, 16, 17, 19, 23, 29, 31, 32];
-const COMPOSITE_BUTTERFLIES: [usize; 16] =
-    [2, 3, 4, 5, 6, 7, 8, 11, 13, 16, 17, 19, 23, 29, 31, 32];
-//const COMPOSITE_BUTTERFLIES: [usize; 5] = [4, 6, 8, 16, 32];
-=======
-use crate::math_utils::{ PrimeFactors, PrimeFactor };
-
-const MIN_RADIX4_BITS: u32 = 5; // smallest size to consider radix 4 an option is 2^5 = 32
-const MAX_RADIX4_BITS: u32 = 16; // largest size to consider radix 4 an option is 2^16 = 65536
->>>>>>> aa8924e6
 const MAX_RADER_PRIME_FACTOR: usize = 23; // don't use Raders if the inner fft length has prime factor larger than this
 const MIN_BLUESTEIN_MIXED_RADIX_LEN: usize = 90; // only use mixed radix for the inner fft of Bluestein if length is larger than this
 
@@ -43,18 +29,12 @@
 ///
 /// let mut planner = FftPlanner::new(false);
 /// let fft = planner.plan_fft(1234);
-<<<<<<< HEAD
-/// fft.process(&mut input, &mut output);
-///
-/// // The fft instance returned by the planner is stored behind an `Arc`, so it's cheap to clone
-=======
 ///
 /// let mut buffer = vec![Complex{ re: 0.0f32, im: 0.0f32 }; 1234];
 /// fft.process_inplace(&mut buffer);
-/// 
+///
 /// // The FFT instance returned by the planner has the type `Arc<dyn Fft<T>>`,
 /// // where T is the numeric type, ie f32 or f64, so it's cheap to clone
->>>>>>> aa8924e6
 /// let fft_clone = Arc::clone(&fft);
 /// ~~~
 ///
@@ -63,18 +43,6 @@
 /// setup time. (FFT instances created with one planner will never re-use data and buffers with FFT instances created
 /// by a different planner)
 ///
-<<<<<<< HEAD
-/// Each FFT instance owns `Arc`s to its internal data, rather than borrowing it from the planner, so it's perfectly
-/// safe to drop the planner after creating FFT instances.
-pub struct FftPlanner<T> {
-    inverse: bool,
-    algorithm_cache: HashMap<usize, Arc<dyn Fft<T>>>,
-    butterfly_cache: HashMap<usize, Arc<dyn FFTButterfly<T>>>,
-}
-
-impl<T: FFTnum> FftPlanner<T> {
-    /// Creates a new FFT planner.
-=======
 /// Each FFT instance owns [`Arc`s](std::sync::Arc) to its internal data, rather than borrowing it from the planner, so it's perfectly
 /// safe to drop the planner after creating Fft instances.
 pub struct FftPlanner<T: FFTnum> {
@@ -87,29 +55,17 @@
 
 impl<T: FFTnum> FftPlanner<T> {
     /// Creates a new `FftPlanner` instance.
->>>>>>> aa8924e6
     ///
     /// If `inverse` is false, this planner will plan forward FFTs. If `inverse` is true, it will plan inverse FFTs.
     pub fn new(inverse: bool) -> Self {
         Self {
-<<<<<<< HEAD
             inverse,
-=======
-            inverse: inverse,
->>>>>>> aa8924e6
             algorithm_cache: HashMap::new(),
 
-            avx_planner: FftPlannerAvx::new(inverse).ok()
-        }
-    }
-
-<<<<<<< HEAD
-    /// Returns a FFT instance which processes signals of size `len`
-    /// If this is called multiple times, it will attempt to re-use internal data between instances
-    pub fn plan_fft(&mut self, len: usize) -> Arc<dyn Fft<T>> {
-        if len < 2 {
-            Arc::new(DFT::new(len, self.inverse)) as Arc<dyn Fft<T>>
-=======
+            avx_planner: FftPlannerAvx::new(inverse).ok(),
+        }
+    }
+
     /// Returns a `Fft` instance which processes signals of size `len`
     ///
     /// If this is called multiple times, the planner will attempt to re-use internal data between calls, reducing memory usage and FFT initialization time.
@@ -121,7 +77,6 @@
             avx_planner.plan_fft(len)
         } else if let Some(instance) = self.algorithm_cache.get(&len) {
             Arc::clone(instance)
->>>>>>> aa8924e6
         } else {
             let instance = self.plan_new_fft_with_factors(len, PrimeFactors::compute(len));
             self.algorithm_cache.insert(len, Arc::clone(&instance));
@@ -129,110 +84,6 @@
         }
     }
 
-<<<<<<< HEAD
-    fn plan_butterfly(&mut self, len: usize) -> Arc<dyn FFTButterfly<T>> {
-        let inverse = self.inverse;
-        let instance = self
-            .butterfly_cache
-            .entry(len)
-            .or_insert_with(|| match len {
-                2 => Arc::new(Butterfly2::new(inverse)),
-                3 => Arc::new(Butterfly3::new(inverse)),
-                4 => Arc::new(Butterfly4::new(inverse)),
-                5 => Arc::new(Butterfly5::new(inverse)),
-                6 => Arc::new(Butterfly6::new(inverse)),
-                7 => Arc::new(Butterfly7::new(inverse)),
-                8 => Arc::new(Butterfly8::new(inverse)),
-                11 => Arc::new(Butterfly11::new(inverse)),
-                13 => Arc::new(Butterfly13::new(inverse)),
-                16 => Arc::new(Butterfly16::new(inverse)),
-                17 => Arc::new(Butterfly17::new(inverse)),
-                19 => Arc::new(Butterfly19::new(inverse)),
-                23 => Arc::new(Butterfly23::new(inverse)),
-                29 => Arc::new(Butterfly29::new(inverse)),
-                31 => Arc::new(Butterfly31::new(inverse)),
-                32 => Arc::new(Butterfly32::new(inverse)),
-                _ => panic!("Invalid butterfly size: {}", len),
-            });
-        Arc::clone(instance)
-    }
-
-    fn plan_fft_with_factors(&mut self, len: usize, factors: &[usize]) -> Arc<dyn Fft<T>> {
-        if self.algorithm_cache.contains_key(&len) {
-            Arc::clone(self.algorithm_cache.get(&len).unwrap())
-        } else {
-            let result = if factors.len() == 1 || COMPOSITE_BUTTERFLIES.contains(&len) {
-                self.plan_fft_single_factor(len)
-            } else if len.trailing_zeros() <= MAX_RADIX4_BITS
-                && len.trailing_zeros() >= MIN_RADIX4_BITS
-            {
-                //the number of trailing zeroes in len is the number of `2` factors
-                //ie if len = 2048 * n, len.trailing_zeros() will equal 11 because 2^11 == 2048
-
-                if len.is_power_of_two() {
-                    Arc::new(Radix4::new(len, self.inverse))
-                } else {
-                    let left_len = 1 << len.trailing_zeros();
-                    let right_len = len / left_len;
-
-                    let (left_factors, right_factors) =
-                        factors.split_at(len.trailing_zeros() as usize);
-
-                    self.plan_mixed_radix(left_len, left_factors, right_len, right_factors)
-                }
-            } else {
-                let sqrt = (len as f32).sqrt() as usize;
-                if sqrt * sqrt == len {
-                    // since len is a perfect square, each of its prime factors is duplicated.
-                    // since we know they're sorted, we can loop through them in chunks of 2 and keep one out of each chunk
-                    // if the stride iterator ever becomes stabilized, it'll be cleaner to use that instead of chunks
-                    let mut sqrt_factors = Vec::with_capacity(factors.len() / 2);
-                    for chunk in factors.chunks_exact(2) {
-                        sqrt_factors.push(chunk[0]);
-                    }
-
-                    self.plan_mixed_radix(sqrt, &sqrt_factors, sqrt, &sqrt_factors)
-                } else {
-                    //len isn't a perfect square. greedily take factors from the list until both sides are as close as possible to sqrt(len)
-                    //TODO: We can probably make this more optimal by using a more sophisticated non-greedy algorithm
-                    let mut product = 1;
-                    let mut second_half_index = 1;
-                    for (i, factor) in factors.iter().enumerate() {
-                        if product * *factor > sqrt {
-                            second_half_index = i;
-                            break;
-                        } else {
-                            product = product * *factor;
-                        }
-                    }
-
-                    //we now know that product is the largest it can be without being greater than len / product
-                    //there's one more thing we can try to make them closer together -- if product * factors[index] < len / product,
-                    if product * factors[second_half_index] < len / product {
-                        product = product * factors[second_half_index];
-                        second_half_index = second_half_index + 1;
-                    }
-
-                    //we now have our two FFT sizes: product and product / len
-                    let (left_factors, right_factors) = factors.split_at(second_half_index);
-                    self.plan_mixed_radix(product, left_factors, len / product, right_factors)
-                }
-            };
-            self.algorithm_cache.insert(len, Arc::clone(&result));
-            result
-        }
-    }
-
-    fn plan_mixed_radix(
-        &mut self,
-        left_len: usize,
-        left_factors: &[usize],
-        right_len: usize,
-        right_factors: &[usize],
-    ) -> Arc<dyn Fft<T>> {
-        let left_is_butterfly = BUTTERFLIES.contains(&left_len);
-        let right_is_butterfly = BUTTERFLIES.contains(&right_len);
-=======
     fn plan_fft_with_factors(&mut self, len: usize, factors: PrimeFactors) -> Arc<dyn Fft<T>> {
         if let Some(instance) = self.algorithm_cache.get(&len) {
             Arc::clone(instance)
@@ -242,17 +93,26 @@
             instance
         }
     }
-    
+
     fn plan_new_fft_with_factors(&mut self, len: usize, factors: PrimeFactors) -> Arc<dyn Fft<T>> {
         if let Some(fft_instance) = self.plan_butterfly_algorithm(len) {
             fft_instance
         } else if factors.is_prime() {
             self.plan_prime(len)
-        } else if len.trailing_zeros() <= MAX_RADIX4_BITS && len.trailing_zeros() >= MIN_RADIX4_BITS {
+        } else if len.trailing_zeros() <= MAX_RADIX4_BITS && len.trailing_zeros() >= MIN_RADIX4_BITS
+        {
             if len.is_power_of_two() {
                 Arc::new(Radix4::new(len, self.inverse))
             } else {
-                let non_power_of_two = factors.remove_factors(PrimeFactor { value: 2, count: len.trailing_zeros()}).unwrap();
+                dbg!(len);
+                dbg!(len.trailing_zeros());
+                dbg!(&factors);
+                let non_power_of_two = factors
+                    .remove_factors(PrimeFactor {
+                        value: 2,
+                        count: len.trailing_zeros(),
+                    })
+                    .unwrap();
                 let power_of_two = PrimeFactors::compute(1 << len.trailing_zeros());
                 self.plan_mixed_radix(power_of_two, non_power_of_two)
             }
@@ -262,10 +122,13 @@
         }
     }
 
-    fn plan_mixed_radix(&mut self, left_factors: PrimeFactors, right_factors: PrimeFactors) -> Arc<dyn Fft<T>> {
+    fn plan_mixed_radix(
+        &mut self,
+        left_factors: PrimeFactors,
+        right_factors: PrimeFactors,
+    ) -> Arc<dyn Fft<T>> {
         let left_len = left_factors.get_product();
         let right_len = right_factors.get_product();
->>>>>>> aa8924e6
 
         //neither size is a butterfly, so go with the normal algorithm
         let left_fft = self.plan_fft_with_factors(left_len, left_factors);
@@ -275,55 +138,23 @@
         if left_len < 31 && right_len < 31 {
             // for small FFTs, if gcd is 1, good-thomas is faster
             if gcd(left_len, right_len) == 1 {
-<<<<<<< HEAD
-                Arc::new(GoodThomasAlgorithmDoubleButterfly::new(left_fft, right_fft))
-                    as Arc<dyn Fft<T>>
-            } else {
-                Arc::new(MixedRadixDoubleButterfly::new(left_fft, right_fft)) as Arc<dyn Fft<T>>
-=======
                 Arc::new(GoodThomasAlgorithmSmall::new(left_fft, right_fft)) as Arc<dyn Fft<T>>
             } else {
                 Arc::new(MixedRadixSmall::new(left_fft, right_fft)) as Arc<dyn Fft<T>>
->>>>>>> aa8924e6
             }
         } else {
-            
-
             Arc::new(MixedRadix::new(left_fft, right_fft)) as Arc<dyn Fft<T>>
         }
     }
 
-<<<<<<< HEAD
-    fn plan_fft_single_factor(&mut self, len: usize) -> Arc<dyn Fft<T>> {
-        match len {
-            0 | 1 => Arc::new(DFT::new(len, self.inverse)) as Arc<dyn Fft<T>>,
-            2 => Arc::new(butterflies::Butterfly2::new(self.inverse)) as Arc<dyn Fft<T>>,
-            3 => Arc::new(butterflies::Butterfly3::new(self.inverse)) as Arc<dyn Fft<T>>,
-            4 => Arc::new(butterflies::Butterfly4::new(self.inverse)) as Arc<dyn Fft<T>>,
-            5 => Arc::new(butterflies::Butterfly5::new(self.inverse)) as Arc<dyn Fft<T>>,
-            6 => Arc::new(butterflies::Butterfly6::new(self.inverse)) as Arc<dyn Fft<T>>,
-            7 => Arc::new(butterflies::Butterfly7::new(self.inverse)) as Arc<dyn Fft<T>>,
-            8 => Arc::new(butterflies::Butterfly8::new(self.inverse)) as Arc<dyn Fft<T>>,
-            11 => Arc::new(butterflies::Butterfly11::new(self.inverse)) as Arc<dyn Fft<T>>,
-            13 => Arc::new(butterflies::Butterfly13::new(self.inverse)) as Arc<dyn Fft<T>>,
-            16 => Arc::new(butterflies::Butterfly16::new(self.inverse)) as Arc<dyn Fft<T>>,
-            17 => Arc::new(butterflies::Butterfly17::new(self.inverse)) as Arc<dyn Fft<T>>,
-            19 => Arc::new(butterflies::Butterfly19::new(self.inverse)) as Arc<dyn Fft<T>>,
-            23 => Arc::new(butterflies::Butterfly23::new(self.inverse)) as Arc<dyn Fft<T>>,
-            29 => Arc::new(butterflies::Butterfly29::new(self.inverse)) as Arc<dyn Fft<T>>,
-            31 => Arc::new(butterflies::Butterfly31::new(self.inverse)) as Arc<dyn Fft<T>>,
-            32 => Arc::new(butterflies::Butterfly32::new(self.inverse)) as Arc<dyn Fft<T>>,
-            _ => self.plan_prime(len),
-=======
-
     // Returns Some(instance) if we have a butterfly available for this size. Returns None if there is no butterfly available for this size
-    fn plan_butterfly_algorithm(&mut self, len: usize) -> Option<Arc<dyn Fft<T>>>{
+    fn plan_butterfly_algorithm(&mut self, len: usize) -> Option<Arc<dyn Fft<T>>> {
         fn wrap_butterfly<N: FFTnum>(butterfly: impl Fft<N> + 'static) -> Option<Arc<dyn Fft<N>>> {
             Some(Arc::new(butterfly) as Arc<dyn Fft<N>>)
         }
 
         match len {
-            0|1 => wrap_butterfly(DFT::new(len, self.inverse)),
+            0 | 1 => wrap_butterfly(DFT::new(len, self.inverse)),
             2 => wrap_butterfly(Butterfly2::new(self.inverse)),
             3 => wrap_butterfly(Butterfly3::new(self.inverse)),
             4 => wrap_butterfly(Butterfly4::new(self.inverse)),
@@ -341,47 +172,33 @@
             31 => wrap_butterfly(Butterfly31::new(self.inverse)),
             32 => wrap_butterfly(Butterfly32::new(self.inverse)),
             _ => None,
->>>>>>> aa8924e6
         }
     }
 
     fn plan_prime(&mut self, len: usize) -> Arc<dyn Fft<T>> {
         let inner_fft_len_rader = len - 1;
-        let factors = crate::math_utils::distinct_prime_factors(inner_fft_len_rader as u64);
+        let raders_factors = PrimeFactors::compute(inner_fft_len_rader);
         // If any of the prime factors is too large, Rader's gets slow and Bluestein's is the better choice
-        if factors.iter().any(|val| *val as usize > MAX_RADER_PRIME_FACTOR) {
+        if raders_factors
+            .get_other_factors()
+            .iter()
+            .any(|val| val.value > MAX_RADER_PRIME_FACTOR)
+        {
             let inner_fft_len_pow2 = (2 * len - 1).checked_next_power_of_two().unwrap();
             // for long ffts a mixed radix inner fft is faster than a longer radix4
             let min_inner_len = 2 * len - 1;
-<<<<<<< HEAD
             let mixed_radix_len = 3 * inner_fft_len_pow2 / 4;
             let inner_fft =
                 if mixed_radix_len >= min_inner_len && len >= MIN_BLUESTEIN_MIXED_RADIX_LEN {
-                    let inner_factors = math_utils::prime_factors(mixed_radix_len);
-                    self.plan_fft_with_factors(mixed_radix_len, &inner_factors)
+                    let mixed_radix_factors = PrimeFactors::compute(mixed_radix_len);
+                    self.plan_fft_with_factors(mixed_radix_len, mixed_radix_factors)
                 } else {
                     Arc::new(Radix4::new(inner_fft_len_pow2, self.inverse))
                 };
-            Arc::new(Bluesteins::new(len, inner_fft)) as Arc<dyn Fft<T>>
-        } else {
-            let inner_fft = self.plan_fft_with_factors(inner_fft_len_rader, &factors);
-            Arc::new(RadersAlgorithm::new(len, inner_fft)) as Arc<dyn Fft<T>>
-=======
-            let mixed_radix_len = 3*inner_fft_len_pow2/4;
-            let inner_fft = if mixed_radix_len >= min_inner_len && len >= MIN_BLUESTEIN_MIXED_RADIX_LEN {
-                let inner_factors = crate::math_utils::PrimeFactors::compute(mixed_radix_len);
-                self.plan_fft_with_factors(mixed_radix_len, inner_factors)
-            }
-            else {
-                Arc::new(Radix4::new(inner_fft_len_pow2, self.inverse))
-            };
             Arc::new(BluesteinsAlgorithm::new(len, inner_fft)) as Arc<dyn Fft<T>>
-        }
-        else {
-            let factors = crate::math_utils::PrimeFactors::compute(inner_fft_len_rader);
-            let inner_fft = self.plan_fft_with_factors(inner_fft_len_rader, factors);
+        } else {
+            let inner_fft = self.plan_fft_with_factors(inner_fft_len_rader, raders_factors);
             Arc::new(RadersAlgorithm::new(inner_fft)) as Arc<dyn Fft<T>>
->>>>>>> aa8924e6
         }
     }
 }